--- conflicted
+++ resolved
@@ -43,11 +43,7 @@
     "@aws-cdk/aws-apigatewayv2-authorizers-alpha": "^2.114.1-alpha.0",
     "@aws-cdk/aws-apigatewayv2-integrations-alpha": "^2.114.1-alpha.0",
     "@aws-cdk/aws-cognito-identitypool-alpha": "^2.114.1-alpha.0",
-<<<<<<< HEAD
-    "@cdklabs/generative-ai-cdk-constructs": "^0.1.59",
-=======
     "@cdklabs/generative-ai-cdk-constructs": "^0.1.122",
->>>>>>> 47d74999
     "aws-cdk-lib": "2.126.0",
     "cdk-nag": "2.27.170",
     "commander": "^11.0.0",
