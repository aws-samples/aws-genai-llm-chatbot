import os
from gql import Client
from gql.transport.aiohttp import AIOHTTPTransport
from gql.dsl import DSLMutation, DSLSchema, DSLQuery, dsl_gql


class AppSyncClient:
    def __init__(self, endpoint: str, id_token: str) -> None:
        self.transport = AIOHTTPTransport(url=endpoint)
        if id_token is not None:
            self.transport.headers = {"Authorization": id_token}
        dir_path = os.path.dirname(os.path.realpath(__file__))
        with open(dir_path + "/../../lib/chatbot-api/schema/schema.graphql") as f:
            schema_string = f.read()

        # remove AWS specific syntax from the schema
        schema_string = schema_string.replace("@aws_cognito_user_pools", "")
        schema_string = schema_string.replace("@aws_iam", "")
        schema_string = schema_string.replace(
            '@aws_subscribe(mutations: ["publishResponse"])', ""
        )
        schema_string = schema_string.replace("AWSDateTime", "String")

        self.client = Client(transport=self.transport, schema=schema_string)
        self.schema = DSLSchema(self.client.schema)

    def send_query(self, data: str):
        query = dsl_gql(DSLMutation(self.schema.Mutation.sendQuery.args(data=data)))
        return self.client.execute(query)

    def list_models(self):
        query = dsl_gql(
            DSLQuery(
                self.schema.Query.listModels.select(
                    self.schema.Model.name,
                    self.schema.Model.provider,
                    self.schema.Model.interface,
                    self.schema.Model.ragSupported,
                    self.schema.Model.inputModalities,
                    self.schema.Model.outputModalities,
                    self.schema.Model.streaming,
                )
            )
        )
        return self.client.execute(query).get("listModels")

    def list_rag_engines(self):
        query = dsl_gql(
            DSLQuery(
                self.schema.Query.listRagEngines.select(
                    self.schema.RagEngine.id,
                    self.schema.RagEngine.name,
                    self.schema.RagEngine.enabled,
                )
            )
        )
        return self.client.execute(query).get("listRagEngines")

    def delete_session(self, id: str):
        query = dsl_gql(
            DSLMutation(
                self.schema.Mutation.deleteSession.args(id=id).select(
                    self.schema.DeleteSessionResult.id,
                    self.schema.DeleteSessionResult.deleted,
                )
            )
        )
        return self.client.execute(query).get("deleteSession")

    def delete_user_sessions(self):
        query = dsl_gql(
            DSLMutation(
                self.schema.Mutation.deleteUserSessions.select(
                    self.schema.DeleteSessionResult.id,
                    self.schema.DeleteSessionResult.deleted,
                )
            )
        )
        return self.client.execute(query).get("deleteUserSessions")

    def list_sessions(self):
        query = dsl_gql(
            DSLQuery(
                self.schema.Query.listSessions.select(
                    self.schema.Session.id,
                    self.schema.Session.startTime,
                    self.schema.Session.title,
                    self.schema.Session.history.select(
                        self.schema.SessionHistoryItem.type,
                        self.schema.SessionHistoryItem.content,
                        self.schema.SessionHistoryItem.metadata,
                    ),
                )
            )
        )
        return self.client.execute(query).get("listSessions")

    def get_session(self, id):
        query = dsl_gql(
            DSLQuery(
                self.schema.Query.getSession(id=id).select(
                    self.schema.Session.id,
                    self.schema.Session.startTime,
                    self.schema.Session.title,
                    self.schema.Session.history.select(
                        self.schema.SessionHistoryItem.type,
                        self.schema.SessionHistoryItem.content,
                        self.schema.SessionHistoryItem.metadata,
                    ),
                )
            )
        )
        return self.client.execute(query).get("getSession")

    def create_opensearch_workspace(self, input):
        query = dsl_gql(
            DSLMutation(
                self.schema.Mutation.createOpenSearchWorkspace.args(input=input).select(
                    self.schema.Workspace.id,
                )
            )
        )
        return self.client.execute(query).get("createOpenSearchWorkspace")

<<<<<<< HEAD
    def create_aurora_workspace(self, input):
        query = dsl_gql(
            DSLMutation(
                self.schema.Mutation.createAuroraWorkspace.args(input=input).select(
                    self.schema.Workspace.id,
                )
            )
        )
        return self.client.execute(query).get("createAuroraWorkspace")

    def list_workspaces(self):
        query = dsl_gql(
            DSLQuery(
                self.schema.Query.listWorkspaces.select(
                    self.schema.Workspace.id,
                    self.schema.Workspace.name,
                )
            )
        )
        return self.client.execute(query).get("listWorkspaces")

=======
>>>>>>> cf795a3e
    def list_workspaces(self):
        query = dsl_gql(
            DSLQuery(
                self.schema.Query.listWorkspaces.select(
                    self.schema.Workspace.id,
                    self.schema.Workspace.name,
                    self.schema.Workspace.status,
                )
            )
        )
        return self.client.execute(query).get("listWorkspaces")

    def get_workspace(self, id):
        query = dsl_gql(
            DSLQuery(
                self.schema.Query.getWorkspace.args(workspaceId=id).select(
                    self.schema.Workspace.id,
                    self.schema.Workspace.name,
                    self.schema.Workspace.status,
                )
            )
        )
        return self.client.execute(query).get("getWorkspace")

    def delete_workspace(self, id):
        query = dsl_gql(
            DSLMutation(self.schema.Mutation.deleteWorkspace.args(workspaceId=id))
        )
        return self.client.execute(query)

    def add_text(self, input):
        query = dsl_gql(
            DSLMutation(
                self.schema.Mutation.addTextDocument.args(input=input).select(
                    self.schema.DocumentResult.documentId,
                    self.schema.DocumentResult.status,
                )
            )
        )
        return self.client.execute(query).get("addTextDocument")

<<<<<<< HEAD
    def add_rss_feed(self, input):
        query = dsl_gql(
            DSLMutation(
                self.schema.Mutation.addRssFeed.args(input=input).select(
                    self.schema.DocumentResult.documentId,
                    self.schema.DocumentResult.status,
                )
            )
        )
        return self.client.execute(query).get("addRssFeed")

=======
>>>>>>> cf795a3e
    def get_document(self, input):
        query = dsl_gql(
            DSLQuery(
                self.schema.Query.getDocument.args(input=input).select(
                    self.schema.Document.workspaceId,
                    self.schema.Document.id,
                    self.schema.Document.status,
                )
            )
        )
        return self.client.execute(query).get("getDocument")

<<<<<<< HEAD
    def get_rss_posts(self, input):
        query = dsl_gql(
            DSLQuery(
                self.schema.Query.getRSSPosts.args(input=input).select(
                    self.schema.DocumentsResult.lastDocumentId,
                    self.schema.DocumentsResult.items.select(
                        self.schema.Document.workspaceId,
                        self.schema.Document.id,
                        self.schema.Document.status,
                    ),
                )
            )
        )
        return self.client.execute(query).get("getRSSPosts")

=======
>>>>>>> cf795a3e
    def semantic_search(self, input):
        query = dsl_gql(
            DSLQuery(
                self.schema.Query.performSemanticSearch.args(input=input).select(
                    self.schema.SemanticSearchResult.engine,
                    self.schema.SemanticSearchResult.workspaceId,
                    self.schema.SemanticSearchResult.items.select(
                        self.schema.SemanticSearchItem.content,
                        self.schema.SemanticSearchItem.documentId,
                        self.schema.SemanticSearchItem.score,
<<<<<<< HEAD
                        self.schema.SemanticSearchItem.path,
                        self.schema.SemanticSearchItem.documentType,
=======
>>>>>>> cf795a3e
                    ),
                )
            )
        )
        return self.client.execute(query).get("performSemanticSearch")

    def delete_document(self, input):
        query = dsl_gql(
            DSLMutation(
                self.schema.Mutation.deleteDocument.args(input=input).select(
                    self.schema.DeleteDocumentResult.deleted,
                    self.schema.DeleteDocumentResult.documentId,
                )
            )
        )
        return self.client.execute(query)

    def calculate_embeding(self, input):
        query = dsl_gql(
            DSLQuery(
                self.schema.Query.calculateEmbeddings.args(input=input).select(
                    self.schema.Embedding.passage,
                    self.schema.Embedding.vector,
                )
            )
        )
        return self.client.execute(query).get("calculateEmbeddings")

    def rank_passages(self, input):
        query = dsl_gql(
            DSLQuery(
                self.schema.Query.rankPassages.args(input=input).select(
                    self.schema.PassageRank.score,
                    self.schema.PassageRank.passage,
                )
            )
        )
        return self.client.execute(query).get("rankPassages")<|MERGE_RESOLUTION|>--- conflicted
+++ resolved
@@ -56,6 +56,34 @@
         )
         return self.client.execute(query).get("listRagEngines")
 
+    def list_models(self):
+        query = dsl_gql(
+            DSLQuery(
+                self.schema.Query.listModels.select(
+                    self.schema.Model.name,
+                    self.schema.Model.provider,
+                    self.schema.Model.interface,
+                    self.schema.Model.ragSupported,
+                    self.schema.Model.inputModalities,
+                    self.schema.Model.outputModalities,
+                    self.schema.Model.streaming,
+                )
+            )
+        )
+        return self.client.execute(query).get("listModels")
+
+    def list_rag_engines(self):
+        query = dsl_gql(
+            DSLQuery(
+                self.schema.Query.listRagEngines.select(
+                    self.schema.RagEngine.id,
+                    self.schema.RagEngine.name,
+                    self.schema.RagEngine.enabled,
+                )
+            )
+        )
+        return self.client.execute(query).get("listRagEngines")
+
     def delete_session(self, id: str):
         query = dsl_gql(
             DSLMutation(
@@ -122,7 +150,6 @@
         )
         return self.client.execute(query).get("createOpenSearchWorkspace")
 
-<<<<<<< HEAD
     def create_aurora_workspace(self, input):
         query = dsl_gql(
             DSLMutation(
@@ -133,19 +160,6 @@
         )
         return self.client.execute(query).get("createAuroraWorkspace")
 
-    def list_workspaces(self):
-        query = dsl_gql(
-            DSLQuery(
-                self.schema.Query.listWorkspaces.select(
-                    self.schema.Workspace.id,
-                    self.schema.Workspace.name,
-                )
-            )
-        )
-        return self.client.execute(query).get("listWorkspaces")
-
-=======
->>>>>>> cf795a3e
     def list_workspaces(self):
         query = dsl_gql(
             DSLQuery(
@@ -187,7 +201,6 @@
         )
         return self.client.execute(query).get("addTextDocument")
 
-<<<<<<< HEAD
     def add_rss_feed(self, input):
         query = dsl_gql(
             DSLMutation(
@@ -199,8 +212,6 @@
         )
         return self.client.execute(query).get("addRssFeed")
 
-=======
->>>>>>> cf795a3e
     def get_document(self, input):
         query = dsl_gql(
             DSLQuery(
@@ -213,7 +224,6 @@
         )
         return self.client.execute(query).get("getDocument")
 
-<<<<<<< HEAD
     def get_rss_posts(self, input):
         query = dsl_gql(
             DSLQuery(
@@ -229,8 +239,6 @@
         )
         return self.client.execute(query).get("getRSSPosts")
 
-=======
->>>>>>> cf795a3e
     def semantic_search(self, input):
         query = dsl_gql(
             DSLQuery(
@@ -241,11 +249,8 @@
                         self.schema.SemanticSearchItem.content,
                         self.schema.SemanticSearchItem.documentId,
                         self.schema.SemanticSearchItem.score,
-<<<<<<< HEAD
                         self.schema.SemanticSearchItem.path,
                         self.schema.SemanticSearchItem.documentType,
-=======
->>>>>>> cf795a3e
                     ),
                 )
             )
