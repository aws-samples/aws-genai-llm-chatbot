--- conflicted
+++ resolved
@@ -10,6 +10,7 @@
 from clients.appsync_client import AppSyncClient
 
 
+
 @pytest.fixture(scope="session")
 def client(cognito_credentials: Credentials, config):
     endpoint = config.get("aws_appsync_graphqlEndpoint")
@@ -20,23 +21,14 @@
     user_pool_id = config.get("aws_user_pools_id")
     region = config.get("aws_cognito_region")
     user_pool_client_id = config.get("aws_user_pools_web_client_id")
-<<<<<<< HEAD
 
-    
-    cognito = CognitoClient(region=region, user_pool_id=user_pool_id, client_id=user_pool_client_id)
-    email = "integ-test-user@example.local"
-    
-    return cognito.get_credentials(email=email)
-=======
-    endpoint = config.get("aws_appsync_graphqlEndpoint")
 
     cognito = CognitoClient(
         region=region, user_pool_id=user_pool_id, client_id=user_pool_client_id
     )
     email = "integ-test-user@example.local"
 
-    return AppSyncClient(endpoint=endpoint, id_token=cognito.get_token(email=email))
->>>>>>> cf795a3e
+    return cognito.get_credentials(email=email)
 
 
 @pytest.fixture(scope="session")
@@ -69,8 +61,7 @@
 def react_url():
     if "REACT_APP_URL" not in os.environ:
         raise IndexError("Please set the environment variable REACT_APP_URL")
-<<<<<<< HEAD
-    return os.environ['REACT_APP_URL']
+    return os.environ["REACT_APP_URL"]
 
 @pytest.fixture(scope="class")
 def selenium_driver(react_url):
@@ -82,7 +73,3 @@
     driver.get(react_url)
     yield driver
     driver.close()
-=======
-    response = urlopen(os.environ["REACT_APP_URL"] + "/aws-exports.json")
-    return json.loads(response.read())
->>>>>>> cf795a3e
