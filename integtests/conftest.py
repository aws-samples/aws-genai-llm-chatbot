import json
import os
import pytest

from urllib.request import urlopen
from selenium import webdriver
from clients.cognito_client import CognitoClient, Credentials
from clients.appsync_client import AppSyncClient


@pytest.fixture(scope="session")
def client(cognito_credentials: Credentials, config):
    endpoint = config.get("aws_appsync_graphqlEndpoint")
    return AppSyncClient(endpoint=endpoint, id_token=cognito_credentials.id_token)


@pytest.fixture(scope="session")
<<<<<<< HEAD
def client(config, worker_id):
=======
def cognito_credentials(config) -> Credentials:
>>>>>>> 99d2a380
    user_pool_id = config.get("aws_user_pools_id")
    region = config.get("aws_cognito_region")
    user_pool_client_id = config.get("aws_user_pools_web_client_id")

    cognito = CognitoClient(
        region=region, user_pool_id=user_pool_id, client_id=user_pool_client_id
    )
    email = "integ-test-user@example.local-" + worker_id

    return cognito.get_credentials(email=email)


@pytest.fixture(scope="session")
def unauthenticated_client(config):
    endpoint = config.get("aws_appsync_graphqlEndpoint")
    return AppSyncClient(endpoint=endpoint, id_token=None)


@pytest.fixture(scope="session")
def default_model():
    return "anthropic.claude-instant-v1"


@pytest.fixture(scope="session")
def default_embed_model():
    return "amazon.titan-embed-text-v1"


@pytest.fixture(scope="session")
def default_provider():
    return "bedrock"


@pytest.fixture(scope="session")
def config(react_url):
    response = urlopen(react_url + "/aws-exports.json")
    return json.loads(response.read())


@pytest.fixture(scope="session")
def react_url():
    if "REACT_APP_URL" not in os.environ:
        raise IndexError("Please set the environment variable REACT_APP_URL")
    return os.environ["REACT_APP_URL"]


@pytest.fixture(scope="class")
def selenium_driver(react_url):
    driver = webdriver.Remote(
        command_executor="http://127.0.0.1:4444", options=webdriver.FirefoxOptions()
    )
    driver.set_window_size(1600, 800)
    driver.get(react_url)
    yield driver
    driver.close()<|MERGE_RESOLUTION|>--- conflicted
+++ resolved
@@ -15,11 +15,7 @@
 
 
 @pytest.fixture(scope="session")
-<<<<<<< HEAD
-def client(config, worker_id):
-=======
-def cognito_credentials(config) -> Credentials:
->>>>>>> 99d2a380
+def cognito_credentials(config, worker_id) -> Credentials:
     user_pool_id = config.get("aws_user_pools_id")
     region = config.get("aws_cognito_region")
     user_pool_client_id = config.get("aws_user_pools_web_client_id")
