import * as cdk from "aws-cdk-lib";
import { Construct } from "constructs";
import { SystemConfig, ModelInterface } from "./shared/types";
import { Authentication } from "./authentication";
import { UserInterface } from "./user-interface";
import { Shared } from "./shared";
import { ChatBotApi } from "./chatbot-api";
import { RagEngines } from "./rag-engines";
import { Models } from "./models";
import { LangChainInterface } from "./model-interfaces/langchain";
import { IdeficsInterface } from "./model-interfaces/idefics";
import { BedrockAgentInterface } from "./model-interfaces/bedrock-agents";
import { NagSuppressions } from "cdk-nag";
import { BedrockWeatherAgent } from "./agents";

export interface AwsGenAILLMChatbotStackProps extends cdk.StackProps {
  readonly config: SystemConfig;
}

export class AwsGenAILLMChatbotStack extends cdk.Stack {
  constructor(
    scope: Construct,
    id: string,
    props: AwsGenAILLMChatbotStackProps
  ) {
    super(scope, id, {
      description: "AWS LLM CHATBOT (uksb-1tupboc16)",
      ...props,
    });

    const shared = new Shared(this, "Shared", { config: props.config });
    const authentication = new Authentication(this, "Authentication");
    const models = new Models(this, "Models", {
      config: props.config,
      shared,
    });

    let ragEngines: RagEngines | undefined = undefined;
    if (props.config.rag.enabled) {
      ragEngines = new RagEngines(this, "RagEngines", {
        shared,
        config: props.config,
      });
    }

    if (props.config.bedrock?.agents) {
      new BedrockWeatherAgent(this, "weather-agent");
    }

    const chatBotApi = new ChatBotApi(this, "ChatBotApi", {
      shared,
      config: props.config,
      ragEngines: ragEngines,
      userPool: authentication.userPool,
      modelsParameter: models.modelsParameter,
      models: models.models,
    });

    // Langchain Interface Construct
    // This is the model interface receiving messages from the websocket interface via the message topic
    // and interacting with the model via LangChain library
    const langchainModels = models.models.filter(
      (model) => model.interface === ModelInterface.LangChain
    );

    if (props.config.bedrock?.enabled) {
      const bedrockAgentInterface = new BedrockAgentInterface(
        this,
        "IBedrockAgent",
        {
          shared,
          config: props.config,
          messagesTopic: chatBotApi.messagesTopic,
          sessionsTable: chatBotApi.sessionsTable,
          byUserIdIndex: chatBotApi.byUserIdIndex,
        }
      );
    }

    // check if any deployed model requires langchain interface or if bedrock is enabled from config
    if (langchainModels.length > 0 || props.config.bedrock?.enabled) {
      const langchainInterface = new LangChainInterface(
        this,
        "LangchainInterface",
        {
          shared,
          config: props.config,
          ragEngines,
          messagesTopic: chatBotApi.messagesTopic,
          sessionsTable: chatBotApi.sessionsTable,
          byUserIdIndex: chatBotApi.byUserIdIndex,
        }
      );

      for (const model of models.models) {
        if (model.interface === ModelInterface.LangChain) {
          langchainInterface.addSageMakerEndpoint(model);
        }
      }
    }

    // IDEFICS Interface Construct
    // This is the model interface receiving messages from the websocket interface via the message topic
    // and interacting with IDEFICS visual language models
    const ideficsModels = models.models.filter(
      (model) => model.interface === ModelInterface.MultiModal
    );

    // check if any deployed model requires idefics interface

<<<<<<< HEAD
      for (const model of models.models) {
        // if model name contains idefics then add to idefics interface
        if (model.interface === ModelInterface.Idefics) {
          ideficsInterface.addSageMakerEndpoint(model);
        }
=======
    const ideficsInterface = new IdeficsInterface(this, "IdeficsInterface", {
      shared,
      config: props.config,
      messagesTopic: chatBotApi.messagesTopic,
      sessionsTable: chatBotApi.sessionsTable,
      byUserIdIndex: chatBotApi.byUserIdIndex,
      chatbotFilesBucket: chatBotApi.filesBucket,
    });

    // Route all incoming messages targeted to idefics to the idefics model interface queue
    chatBotApi.messagesTopic.addSubscription(
      new subscriptions.SqsSubscription(ideficsInterface.ingestionQueue, {
        filterPolicyWithMessageBody: {
          direction: sns.FilterOrPolicy.filter(
            sns.SubscriptionFilter.stringFilter({
              allowlist: [Direction.In],
            })
          ),
          modelInterface: sns.FilterOrPolicy.filter(
            sns.SubscriptionFilter.stringFilter({
              allowlist: [ModelInterface.MultiModal],
            })
          ),
        },
      })
    );

    for (const model of models.models) {
      // if model name contains idefics then add to idefics interface
      if (model.interface === ModelInterface.MultiModal) {
        ideficsInterface.addSageMakerEndpoint(model);
>>>>>>> 9384add9
      }
    }

    new UserInterface(this, "UserInterface", {
      shared,
      config: props.config,
      userPoolId: authentication.userPool.userPoolId,
      userPoolClientId: authentication.userPoolClient.userPoolClientId,
      identityPool: authentication.identityPool,
      api: chatBotApi,
      chatbotFilesBucket: chatBotApi.filesBucket,
      crossEncodersEnabled:
        typeof ragEngines?.sageMakerRagModels?.model !== "undefined",
      sagemakerEmbeddingsEnabled:
        typeof ragEngines?.sageMakerRagModels?.model !== "undefined",
    });

    /**
     * CDK NAG suppression
     */
    NagSuppressions.addResourceSuppressionsByPath(
      this,
      [
        `/${this.stackName}/Custom::CDKBucketDeployment8693BB64968944B69AAFB0CC9EB8756C/Resource`,
      ],
      [
        {
          id: "AwsSolutions-L1",
          reason: "Lambda function created implicitly by CDK.",
        },
      ]
    );
    NagSuppressions.addResourceSuppressionsByPath(
      this,
      [
        `/${this.stackName}/Authentication/IdentityPool/AuthenticatedRole/DefaultPolicy/Resource`,
        `/${this.stackName}/Authentication/UserPool/smsRole/Resource`,
        `/${this.stackName}/Custom::CDKBucketDeployment8693BB64968944B69AAFB0CC9EB8756C/ServiceRole/DefaultPolicy/Resource`,
        `/${this.stackName}/LogRetentionaae0aa3c5b4d4f87b02d85b201efdd8a/ServiceRole/Resource`,
        `/${this.stackName}/LogRetentionaae0aa3c5b4d4f87b02d85b201efdd8a/ServiceRole/DefaultPolicy/Resource`,
        `/${this.stackName}/LangchainInterface/RequestHandler/ServiceRole/Resource`,
        `/${this.stackName}/LangchainInterface/RequestHandler/ServiceRole/DefaultPolicy/Resource`,
        `/${this.stackName}/Custom::CDKBucketDeployment8693BB64968944B69AAFB0CC9EB8756C/ServiceRole/Resource`,
        `/${this.stackName}/ChatBotApi/ChatbotApi/proxyResolverFunction/ServiceRole/DefaultPolicy/Resource`,
        `/${this.stackName}/ChatBotApi/ChatbotApi/realtimeResolverFunction/ServiceRole/DefaultPolicy/Resource`,
        `/${this.stackName}/ChatBotApi/RestApi/GraphQLApiHandler/ServiceRole/Resource`,
        `/${this.stackName}/ChatBotApi/RestApi/GraphQLApiHandler/ServiceRole/DefaultPolicy/Resource`,
        `/${this.stackName}/ChatBotApi/Realtime/Resolvers/lambda-resolver/ServiceRole/Resource`,
        `/${this.stackName}/ChatBotApi/Realtime/Resolvers/outgoing-message-handler/ServiceRole/Resource`,
        `/${this.stackName}/ChatBotApi/Realtime/Resolvers/outgoing-message-handler/ServiceRole/DefaultPolicy/Resource`,
        `/${this.stackName}/IdeficsInterface/IdeficsInterfaceRequestHandler/ServiceRole/DefaultPolicy/Resource`,
        `/${this.stackName}/IdeficsInterface/IdeficsInterfaceRequestHandler/ServiceRole/Resource`,
        `/${this.stackName}/IdeficsInterface/ChatbotFilesPrivateApi/CloudWatchRole/Resource`,
        `/${this.stackName}/IdeficsInterface/S3IntegrationRole/DefaultPolicy/Resource`,
      ],
      [
        {
          id: "AwsSolutions-IAM4",
          reason: "IAM role implicitly created by CDK.",
        },
        {
          id: "AwsSolutions-IAM5",
          reason: "IAM role implicitly created by CDK.",
        },
      ]
    );
    NagSuppressions.addResourceSuppressionsByPath(
      this,
      `/${this.stackName}/IdeficsInterface/ChatbotFilesPrivateApi/DeploymentStage.prod/Resource`,
      [
        {
          id: "AwsSolutions-APIG3",
          reason: "WAF not required due to configured Cognito auth.",
        },
      ]
    );
    NagSuppressions.addResourceSuppressionsByPath(
      this,
      [
        `/${this.stackName}/IdeficsInterface/ChatbotFilesPrivateApi/Default/{object}/ANY/Resource`,
        `/${this.stackName}/IdeficsInterface/ChatbotFilesPrivateApi/Default/{object}/ANY/Resource`,
      ],
      [
        { id: "AwsSolutions-APIG4", reason: "Private API within a VPC." },
        { id: "AwsSolutions-COG4", reason: "Private API within a VPC." },
      ]
    );

    NagSuppressions.addResourceSuppressionsByPath(
      this,
      [
        `/${this.stackName}/IBedrockAgent/RequestHandler/ServiceRole/DefaultPolicy/Resource`,
        `/${this.stackName}/IBedrockAgent/RequestHandler/ServiceRole/Resource`,
      ],
      [
        {
          id: "AwsSolutions-IAM4",
          reason: "IAM role implicitly created by CDK.",
        },
        {
          id: "AwsSolutions-IAM5",
          reason: "IAM role implicitly created by CDK.",
        },
      ]
    );

    // RAG configuration
    if (props.config.rag.enabled) {
      NagSuppressions.addResourceSuppressionsByPath(
        this,
        [
          `/${this.stackName}/RagEngines/DataImport/FileImportBatchJob/FileImportJobRole/DefaultPolicy/Resource`,
          `/${this.stackName}/RagEngines/DataImport/FileImportBatchJob/FileImportContainer/ExecutionRole/DefaultPolicy/Resource`,
          `/${this.stackName}/RagEngines/DataImport/FileImportWorkflow/FileImportStateMachine/Role/DefaultPolicy/Resource`,
          `/${this.stackName}/RagEngines/DataImport/WebsiteCrawlingWorkflow/WebsiteParserFunction/ServiceRole/Resource`,
          `/${this.stackName}/RagEngines/DataImport/WebsiteCrawlingWorkflow/WebsiteParserFunction/ServiceRole/DefaultPolicy/Resource`,
          `/${this.stackName}/RagEngines/DataImport/WebsiteCrawlingWorkflow/WebsiteCrawling/Role/DefaultPolicy/Resource`,
          `/${this.stackName}/RagEngines/DataImport/UploadHandler/ServiceRole/Resource`,
          `/${this.stackName}/RagEngines/DataImport/UploadHandler/ServiceRole/DefaultPolicy/Resource`,
          `/${this.stackName}/RagEngines/Workspaces/DeleteWorkspace/DeleteWorkspaceFunction/ServiceRole/Resource`,
          `/${this.stackName}/RagEngines/Workspaces/DeleteWorkspace/DeleteWorkspaceFunction/ServiceRole/DefaultPolicy/Resource`,
          `/${this.stackName}/RagEngines/Workspaces/DeleteWorkspace/DeleteWorkspace/Role/DefaultPolicy/Resource`,
          `/${this.stackName}/RagEngines/DataImport/FileImportBatchJob/ManagedEc2EcsComputeEnvironment/InstanceProfileRole/Resource`,
          `/${this.stackName}/BucketNotificationsHandler050a0587b7544547bf325f094a3db834/Role/Resource`,
          `/${this.stackName}/BucketNotificationsHandler050a0587b7544547bf325f094a3db834/Role/DefaultPolicy/Resource`,
          `/${this.stackName}/RagEngines/DataImport/RssSubscription/RssIngestor/ServiceRole/Resource`,
          `/${this.stackName}/RagEngines/DataImport/RssSubscription/RssIngestor/ServiceRole/DefaultPolicy/Resource`,
          `/${this.stackName}/RagEngines/DataImport/RssSubscription/triggerRssIngestorsFunction/ServiceRole/Resource`,
          `/${this.stackName}/RagEngines/DataImport/RssSubscription/triggerRssIngestorsFunction/ServiceRole/DefaultPolicy/Resource`,
          `/${this.stackName}/RagEngines/DataImport/RssSubscription/crawlQueuedRssPostsFunction/ServiceRole/Resource`,
          `/${this.stackName}/RagEngines/DataImport/RssSubscription/crawlQueuedRssPostsFunction/ServiceRole/DefaultPolicy/Resource`,
        ],
        [
          {
            id: "AwsSolutions-IAM4",
            reason: "IAM role implicitly created by CDK.",
          },
          {
            id: "AwsSolutions-IAM5",
            reason: "IAM role implicitly created by CDK.",
          },
        ]
      );

      if (
        props.config.rag.engines.aurora.enabled ||
        props.config.rag.engines.opensearch.enabled
      ) {
        NagSuppressions.addResourceSuppressionsByPath(
          this,
          [
            `/${this.stackName}/RagEngines/SageMaker/Model/MultiAB24A/CodeBuildRole/DefaultPolicy/Resource`,
            `/${this.stackName}/RagEngines/SageMaker/Model/MultiAB24A/OnEventHandler/ServiceRole/Resource`,
            `/${this.stackName}/RagEngines/SageMaker/Model/MultiAB24A/IsCompleteHandler/ServiceRole/Resource`,
            `/${this.stackName}/RagEngines/SageMaker/Model/MultiAB24A/Provider/framework-onEvent/ServiceRole/Resource`,
            `/${this.stackName}/RagEngines/SageMaker/Model/MultiAB24A/Provider/framework-onEvent/ServiceRole/DefaultPolicy/Resource`,
            `/${this.stackName}/RagEngines/SageMaker/Model/MultiAB24A/Provider/framework-isComplete/ServiceRole/Resource`,
            `/${this.stackName}/RagEngines/SageMaker/Model/MultiAB24A/Provider/framework-isComplete/ServiceRole/DefaultPolicy/Resource`,
            `/${this.stackName}/RagEngines/SageMaker/Model/MultiAB24A/Provider/framework-onTimeout/ServiceRole/Resource`,
            `/${this.stackName}/RagEngines/SageMaker/Model/MultiAB24A/Provider/framework-onTimeout/ServiceRole/DefaultPolicy/Resource`,
            `/${this.stackName}/RagEngines/SageMaker/Model/MultiAB24A/Provider/waiter-state-machine/Role/DefaultPolicy/Resource`,
            `/${this.stackName}/RagEngines/SageMaker/Model/MultiAB24A/SageMakerExecutionRole/DefaultPolicy/Resource`,
          ],
          [
            {
              id: "AwsSolutions-IAM4",
              reason: "IAM role implicitly created by CDK.",
            },
            {
              id: "AwsSolutions-IAM5",
              reason: "IAM role implicitly created by CDK.",
            },
          ]
        );
        if (props.config.rag.engines.aurora.enabled) {
          NagSuppressions.addResourceSuppressionsByPath(
            this,
            `/${this.stackName}/RagEngines/AuroraPgVector/AuroraDatabase/Secret/Resource`,
            [
              {
                id: "AwsSolutions-SMG4",
                reason: "Secret created implicitly by CDK.",
              },
            ]
          );
          NagSuppressions.addResourceSuppressionsByPath(
            this,
            [
              `/${this.stackName}/RagEngines/AuroraPgVector/DatabaseSetupFunction/ServiceRole/Resource`,
              `/${this.stackName}/RagEngines/AuroraPgVector/DatabaseSetupProvider/framework-onEvent/ServiceRole/Resource`,
              `/${this.stackName}/RagEngines/AuroraPgVector/DatabaseSetupProvider/framework-onEvent/ServiceRole/DefaultPolicy/Resource`,
              `/${this.stackName}/RagEngines/AuroraPgVector/CreateAuroraWorkspace/CreateAuroraWorkspaceFunction/ServiceRole/Resource`,
              `/${this.stackName}/RagEngines/AuroraPgVector/CreateAuroraWorkspace/CreateAuroraWorkspaceFunction/ServiceRole/DefaultPolicy/Resource`,
              `/${this.stackName}/RagEngines/AuroraPgVector/CreateAuroraWorkspace/CreateAuroraWorkspace/Role/DefaultPolicy/Resource`,
            ],
            [
              {
                id: "AwsSolutions-IAM4",
                reason: "IAM role implicitly created by CDK.",
              },
              {
                id: "AwsSolutions-IAM5",
                reason: "IAM role implicitly created by CDK.",
              },
            ]
          );
        }
        if (props.config.rag.engines.opensearch.enabled) {
          NagSuppressions.addResourceSuppressionsByPath(
            this,
            [
              `/${this.stackName}/RagEngines/OpenSearchVector/CreateOpenSearchWorkspace/CreateOpenSearchWorkspaceFunction/ServiceRole/Resource`,
              `/${this.stackName}/RagEngines/OpenSearchVector/CreateOpenSearchWorkspace/CreateOpenSearchWorkspaceFunction/ServiceRole/DefaultPolicy/Resource`,
              `/${this.stackName}/RagEngines/OpenSearchVector/CreateOpenSearchWorkspace/CreateOpenSearchWorkspace/Role/DefaultPolicy/Resource`,
            ],
            [
              {
                id: "AwsSolutions-IAM4",
                reason: "IAM role implicitly created by CDK.",
              },
              {
                id: "AwsSolutions-IAM5",
                reason: "IAM role implicitly created by CDK.",
              },
            ]
          );
        }
      }
      if (props.config.rag.engines.kendra.enabled) {
        NagSuppressions.addResourceSuppressionsByPath(
          this,
          [
            `/${this.stackName}/RagEngines/KendraRetrieval/CreateAuroraWorkspace/CreateKendraWorkspace/Role/DefaultPolicy/Resource`,
          ],
          [
            {
              id: "AwsSolutions-IAM4",
              reason: "IAM role implicitly created by CDK.",
            },
            {
              id: "AwsSolutions-IAM5",
              reason: "IAM role implicitly created by CDK.",
            },
          ]
        );
        if (props.config.rag.engines.kendra.createIndex) {
          NagSuppressions.addResourceSuppressionsByPath(
            this,
            [
              `/${this.stackName}/RagEngines/KendraRetrieval/KendraRole/DefaultPolicy/Resource`,
            ],
            [
              {
                id: "AwsSolutions-IAM5",
                reason:
                  "Access to all log groups required for CloudWatch log group creation.",
              },
            ]
          );
        }
      }
    }

    // Implicitly created resources with changing paths
    NagSuppressions.addStackSuppressions(this, [
      {
        id: "CdkNagValidationFailure",
        reason: "Intrinstic function references.",
      },
    ]);
    // Lambda functions still using Python 3.11 even though latest runtime is 3.12. Can be removed after upgrade.
    NagSuppressions.addStackSuppressions(this, [
      {
        id: "AwsSolutions-L1",
        reason: "Not yet upgraded from Python 3.11 to 3.12.",
      },
    ]);

    if (props.config.privateWebsite) {
      const paths = [];
      for (
        let index = 0;
        index < shared.vpc.availabilityZones.length;
        index++
      ) {
        paths.push(
          `/${this.stackName}/UserInterface/PrivateWebsite/DescribeNetworkInterfaces-${index}/CustomResourcePolicy/Resource`
        );
      }
      paths.push(
        `/${this.stackName}/UserInterface/PrivateWebsite/describeVpcEndpoints/CustomResourcePolicy/Resource`
      );
      NagSuppressions.addResourceSuppressionsByPath(this, paths, [
        {
          id: "AwsSolutions-IAM5",
          reason:
            "Custom Resource requires permissions to Describe VPC Endpoint Network Interfaces",
        },
      ]);
      NagSuppressions.addResourceSuppressionsByPath(
        this,
        [
          `/${this.stackName}/AWS679f53fac002430cb0da5b7982bd2287/ServiceRole/Resource`,
        ],
        [
          {
            id: "AwsSolutions-IAM4",
            reason: "IAM role implicitly created by CDK.",
          },
        ]
      );
    }
  }
}<|MERGE_RESOLUTION|>--- conflicted
+++ resolved
@@ -108,13 +108,6 @@
 
     // check if any deployed model requires idefics interface
 
-<<<<<<< HEAD
-      for (const model of models.models) {
-        // if model name contains idefics then add to idefics interface
-        if (model.interface === ModelInterface.Idefics) {
-          ideficsInterface.addSageMakerEndpoint(model);
-        }
-=======
     const ideficsInterface = new IdeficsInterface(this, "IdeficsInterface", {
       shared,
       config: props.config,
@@ -124,29 +117,10 @@
       chatbotFilesBucket: chatBotApi.filesBucket,
     });
 
-    // Route all incoming messages targeted to idefics to the idefics model interface queue
-    chatBotApi.messagesTopic.addSubscription(
-      new subscriptions.SqsSubscription(ideficsInterface.ingestionQueue, {
-        filterPolicyWithMessageBody: {
-          direction: sns.FilterOrPolicy.filter(
-            sns.SubscriptionFilter.stringFilter({
-              allowlist: [Direction.In],
-            })
-          ),
-          modelInterface: sns.FilterOrPolicy.filter(
-            sns.SubscriptionFilter.stringFilter({
-              allowlist: [ModelInterface.MultiModal],
-            })
-          ),
-        },
-      })
-    );
-
     for (const model of models.models) {
       // if model name contains idefics then add to idefics interface
       if (model.interface === ModelInterface.MultiModal) {
         ideficsInterface.addSageMakerEndpoint(model);
->>>>>>> 9384add9
       }
     }
 
