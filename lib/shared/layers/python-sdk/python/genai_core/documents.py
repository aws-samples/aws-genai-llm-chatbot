--- conflicted
+++ resolved
@@ -176,6 +176,7 @@
     document = response.get("Item")
 
     return document
+
 
 
 def delete_document(workspace_id: str, document_id: str):
@@ -783,28 +784,9 @@
                 "website",
                 path=path,
                 crawler_properties={
-<<<<<<< HEAD
                     "follow_links": follow_links,
                     "limit": limit,
                     "content_types": content_types,
-=======
-                    "follow_links": (
-                        post["crawler_properties"]["M"]["follow_links"]["BOOL"]
-                        if "crawler_properties" in post
-                        else True
-                    ),
-                    "limit": (
-                        int(post["crawler_properties"]["M"]["limit"]["N"])
-                        if "crawler_properties" in post
-                        else 250
-                    ),
-                    "content_types": (
-                        post["crawler_properties"]["M"]["content_types"]["L"]
-                        if "crawler_properties" in post
-                        and "content_types" in post["crawler_properties"]["M"]
-                        else ["text/html"]
-                    ),
->>>>>>> cf795a3e
                 },
             )
             set_status(workspace_id, document_id, "processed")
