import os
import json
import time
import random
from aws_lambda_powertools import Logger
import botocore
import numpy as np
from genai_core.types import EmbeddingsModel, CommonError, Provider, Task
import genai_core.clients
import genai_core.parameters
from typing import List, Optional

SAGEMAKER_RAG_MODELS_ENDPOINT = os.environ.get("SAGEMAKER_RAG_MODELS_ENDPOINT")
logger = Logger()


def generate_embeddings(
    model: EmbeddingsModel, input: List[str], task: str = "store", batch_size: int = 50
) -> List[List[float]]:
    input = list(map(lambda x: x[:10000], input))

    ret_value = []
    batch_split = [input[i : i + batch_size] for i in range(0, len(input), batch_size)]

    for batch in batch_split:
        if model.provider == Provider.OPENAI.value:
            ret_value.extend(_generate_embeddings_openai(model, batch))
        elif model.provider == Provider.BEDROCK.value:
            ret_value.extend(_generate_embeddings_bedrock(model, batch, task))
        elif model.provider == Provider.SAGEMAKER.value:
            ret_value.extend(_generate_embeddings_sagemaker(model, batch))
        else:
            raise CommonError(f"Unknown provider: {model.provider}")

    return ret_value


def get_embeddings_models():
    config = genai_core.parameters.get_config()
    models = config["rag"]["embeddingsModels"]

    if not SAGEMAKER_RAG_MODELS_ENDPOINT:
        models = list(filter(lambda x: x["provider"] != "sagemaker", models))

    return models


def get_embeddings_model(provider: Provider, name: str) -> Optional[EmbeddingsModel]:
    config = genai_core.parameters.get_config()
    models = config["rag"]["embeddingsModels"]

    for model in models:
        if model["provider"] == provider and model["name"] == name:
            return EmbeddingsModel(**model)

    return None


def _generate_embeddings_openai(model: EmbeddingsModel, input: List[str]):
    openai = genai_core.clients.get_openai_client()

    if not openai:
        raise CommonError("OpenAI API is not available. Please set OPENAI_API_KEY.")

    data = openai.Embedding.create(input=input, model=model.name)["data"]
    ret_value = list(map(lambda x: x["embedding"], data))

    return ret_value


def _generate_embeddings_bedrock(model: EmbeddingsModel, input: List[str], task: Task):
    bedrock = genai_core.clients.get_bedrock_client()

    if not bedrock:
        raise CommonError("Bedrock is not enabled.")

    model_provider = model.name.split(".")[0]
    if model_provider == Provider.AMAZON.value:
        return _generate_embeddings_amazon(model, input, bedrock)
    elif model_provider == Provider.COHERE.value:
        return _generate_embeddings_cohere(model, input, task, bedrock)
    else:
        raise CommonError(f'Unknown embeddings provider "{model_provider}"')


def _generate_embeddings_amazon(model: EmbeddingsModel, input: List[str], bedrock):
    ret_value = []
    for value in input:
        body = json.dumps({"inputText": value})
        response = bedrock.invoke_model(
            body=body,
            modelId=model.name,
            accept="application/json",
            contentType="application/json",
        )
        response_body = json.loads(response.get("body").read())
        embedding = response_body.get("embedding")

        ret_value.append(embedding)

    ret_value = np.array(ret_value)
    ret_value = ret_value / np.linalg.norm(ret_value, axis=1, keepdims=True)
    ret_value = ret_value.tolist()
    return ret_value


def _generate_embeddings_cohere(
    model: EmbeddingsModel, input: List[str], task: Task, bedrock
):
    input_type = (
        Task.SEARCH_QUERY.value if task == Task.RETRIEVE else Task.SEARCH_DOCUMENT.value
    )
    body = json.dumps({"texts": input, "input_type": input_type})
    response = bedrock.invoke_model(
        body=body,
        modelId=model.name,
        accept="application/json",
        contentType="application/json",
    )
    response_body = json.loads(response.get("body").read())
    embeddings = response_body.get("embeddings")

    return embeddings


def _generate_embeddings_sagemaker(model: EmbeddingsModel, input: List[str]):
    client = genai_core.clients.get_sagemaker_client()

    max_retries = 5
    for attempt in range(max_retries):
        try:
            response = client.invoke_endpoint(
                EndpointName=SAGEMAKER_RAG_MODELS_ENDPOINT,
                ContentType="application/json",
                Body=json.dumps(
                    {"type": "embeddings", "model": model.name, "input": input}
                ),
            )

            ret_value = json.loads(response["Body"].read().decode())

            return ret_value
        except botocore.exceptions.ClientError as error:
            # Check if the error is due to a 500 server error
            error_code = error.response.get("Error", {}).get("Code")
            if (
                error_code == "ServiceUnavailableException"
                or error_code == "InternalServerError"
            ):
<<<<<<< HEAD
                print(f"Attempt {attempt + 1} failed with a 500 error.")
                time.sleep(
                    random.uniform(0.3, 1.5)
                )  # nosec B311 Random value not used for cyptographic purposes
=======
                logger.info(f"Attempt {attempt + 1} failed with a 500 error.")
                time.sleep(random.uniform(0.3, 1.5))
>>>>>>> 3075d2c8
                continue
            else:
                # If the exception was due to another reason, raise it.
                raise error<|MERGE_RESOLUTION|>--- conflicted
+++ resolved
@@ -147,15 +147,10 @@
                 error_code == "ServiceUnavailableException"
                 or error_code == "InternalServerError"
             ):
-<<<<<<< HEAD
-                print(f"Attempt {attempt + 1} failed with a 500 error.")
+                logger.info(f"Attempt {attempt + 1} failed with a 500 error.")
                 time.sleep(
                     random.uniform(0.3, 1.5)
                 )  # nosec B311 Random value not used for cyptographic purposes
-=======
-                logger.info(f"Attempt {attempt + 1} failed with a 500 error.")
-                time.sleep(random.uniform(0.3, 1.5))
->>>>>>> 3075d2c8
                 continue
             else:
                 # If the exception was due to another reason, raise it.
