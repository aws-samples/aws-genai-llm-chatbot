--- conflicted
+++ resolved
@@ -28,11 +28,7 @@
         elif model.provider == Provider.SAGEMAKER.value:
             ret_value.extend(_generate_embeddings_sagemaker(model, batch))
         else:
-<<<<<<< HEAD
-            raise genai_core.types.CommonError(f"Unknown provider {model.provider}")
-=======
             raise CommonError(f"Unknown provider: {model.provider}")
->>>>>>> 47d74999
 
     return ret_value
 
