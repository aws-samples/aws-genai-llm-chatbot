import * as cdk from "aws-cdk-lib";
import * as ec2 from "aws-cdk-lib/aws-ec2";
import * as lambda from "aws-cdk-lib/aws-lambda";
import * as secretsmanager from "aws-cdk-lib/aws-secretsmanager";
import * as ssm from "aws-cdk-lib/aws-ssm";
import * as logs from "aws-cdk-lib/aws-logs";
import { Construct } from "constructs";
import * as path from "path";
import { Layer } from "../layer";
import { SystemConfig, SupportedBedrockRegion } from "./types";
import { SharedAssetBundler } from "./shared-asset-bundler";
import { NagSuppressions } from "cdk-nag";

const pythonRuntime = lambda.Runtime.PYTHON_3_11;
const lambdaArchitecture = lambda.Architecture.X86_64;
process.env.DOCKER_DEFAULT_PLATFORM = lambdaArchitecture.dockerPlatform;

export interface SharedProps {
  readonly config: SystemConfig;
}

export class Shared extends Construct {
  readonly vpc: ec2.Vpc;
  readonly defaultEnvironmentVariables: Record<string, string>;
  readonly configParameter: ssm.StringParameter;
  readonly pythonRuntime: lambda.Runtime = pythonRuntime;
  readonly lambdaArchitecture: lambda.Architecture = lambdaArchitecture;
  readonly xOriginVerifySecret: secretsmanager.Secret;
  readonly apiKeysSecret: secretsmanager.Secret;
  readonly commonLayer: lambda.ILayerVersion;
  readonly powerToolsLayer: lambda.ILayerVersion;
  readonly sharedCode: SharedAssetBundler;
  readonly s3vpcEndpoint: ec2.InterfaceVpcEndpoint;

  constructor(scope: Construct, id: string, props: SharedProps) {
    super(scope, id);

    const powerToolsLayerVersion = "46";

    this.defaultEnvironmentVariables = {
      POWERTOOLS_DEV: "false",
      LOG_LEVEL: "INFO",
      POWERTOOLS_LOGGER_LOG_EVENT: "true",
      POWERTOOLS_SERVICE_NAME: "chatbot",
    };

    let vpc: ec2.Vpc;
    if (!props.config.vpc?.vpcId) {
      vpc = new ec2.Vpc(this, "VPC", {
        natGateways: 1,
        restrictDefaultSecurityGroup: false,
        subnetConfiguration: [
          {
            name: "public",
            subnetType: ec2.SubnetType.PUBLIC,
          },
          {
            name: "private",
            subnetType: ec2.SubnetType.PRIVATE_WITH_EGRESS,
          },
          {
            name: "isolated",
            subnetType: ec2.SubnetType.PRIVATE_ISOLATED,
          },
        ],
      });
      const logGroup = new logs.LogGroup(this, "FLowLogsLogGroup", {
        removalPolicy: cdk.RemovalPolicy.DESTROY,
      });
      new ec2.FlowLog(this, "FlowLog", {
        resourceType: ec2.FlowLogResourceType.fromVpc(vpc),
        destination: ec2.FlowLogDestination.toCloudWatchLogs(logGroup),
      });
    } else {
      vpc = ec2.Vpc.fromLookup(this, "VPC", {
        vpcId: props.config.vpc.vpcId,
      }) as ec2.Vpc;
    }

    if (
      typeof props.config.vpc?.createVpcEndpoints === "undefined" ||
      props.config.vpc?.createVpcEndpoints === true
    ) {
      // Create a VPC endpoint for S3.
      const s3GatewayEndpoint = vpc.addGatewayEndpoint("S3GatewayEndpoint", {
        service: ec2.GatewayVpcEndpointAwsService.S3,
      });

      const s3vpcEndpoint = vpc.addInterfaceEndpoint("S3InterfaceEndpoint", {
        service: ec2.InterfaceVpcEndpointAwsService.S3,
        privateDnsEnabled: true,
        open: true,
      });

      this.s3vpcEndpoint = s3vpcEndpoint;

      s3vpcEndpoint.node.addDependency(s3GatewayEndpoint);

      // Create a VPC endpoint for DynamoDB.
      vpc.addGatewayEndpoint("DynamoDBEndpoint", {
        service: ec2.GatewayVpcEndpointAwsService.DYNAMODB,
      });

      // Create VPC Endpoint for Secrets Manager
      vpc.addInterfaceEndpoint("SecretsManagerEndpoint", {
        service: ec2.InterfaceVpcEndpointAwsService.SECRETS_MANAGER,
        open: true,
      });

      // Create VPC Endpoint for SageMaker Runtime
      if (props.config.llms.sagemaker.length > 0){
        vpc.addInterfaceEndpoint("SageMakerRuntimeEndpoint", {
          service: ec2.InterfaceVpcEndpointAwsService.SAGEMAKER_RUNTIME,
          open: true,
        });
      }

      if (props.config.privateWebsite) {
        // Create VPC Endpoint for AppSync
        vpc.addInterfaceEndpoint("AppSyncEndpoint", {
          service: ec2.InterfaceVpcEndpointAwsService.APP_SYNC,
        });

        // Create VPC Endpoint for Lambda
        vpc.addInterfaceEndpoint("LambdaEndpoint", {
          service: ec2.InterfaceVpcEndpointAwsService.LAMBDA,
        });

        // Create VPC Endpoint for SNS
        vpc.addInterfaceEndpoint("SNSEndpoint", {
          service: ec2.InterfaceVpcEndpointAwsService.SNS,
        });

<<<<<<< HEAD
        if(props.config.rag.enabled) {
          vpc.addInterfaceEndpoint("StepFunctionsEndpoint", {
              service: ec2.InterfaceVpcEndpointAwsService.STEP_FUNCTIONS,
          });
        }
=======
        // Create VPC Endpoint for Step Functions
        vpc.addInterfaceEndpoint("StepFunctionsEndpoint", {
          service: ec2.InterfaceVpcEndpointAwsService.STEP_FUNCTIONS,
        });
>>>>>>> 99d2a380

        // Create VPC Endpoint for SSM
        vpc.addInterfaceEndpoint("SSMEndpoint", {
          service: ec2.InterfaceVpcEndpointAwsService.SSM,
        });

        // Create VPC Endpoint for KMS
        vpc.addInterfaceEndpoint("KMSEndpoint", {
          service: ec2.InterfaceVpcEndpointAwsService.KMS,
        });

        // Create VPC Endpoint for Bedrock
        if (
          props.config.bedrock?.enabled &&
          Object.values(SupportedBedrockRegion).some(
            (val) => val === cdk.Stack.of(this).region
          )
        ) {
          if (props.config.bedrock?.region !== cdk.Stack.of(this).region) {
            throw new Error(
              `Bedrock is only supported in the same region as the stack when using private website (Bedrock region: ${props
                .config.bedrock?.region}, Stack region: ${
                cdk.Stack.of(this).region
              }).`
            );
          }

          vpc.addInterfaceEndpoint("BedrockEndpoint", {
            service: ec2.InterfaceVpcEndpointAwsService.BEDROCK,
          });

          vpc.addInterfaceEndpoint("BedrockRuntimeEndpoint", {
            service: ec2.InterfaceVpcEndpointAwsService.BEDROCK_RUNTIME,
          });
        }

        // Create VPC Endpoint for Kendra
        if (props.config.rag.engines.kendra.enabled) {
          vpc.addInterfaceEndpoint("KendraEndpoint", {
            service: ec2.InterfaceVpcEndpointAwsService.KENDRA,
          });
        }

        // Create VPC Endpoint for RDS/Aurora
        if (props.config.rag.engines.aurora.enabled) {
          vpc.addInterfaceEndpoint("RDSEndpoint", {
            service: ec2.InterfaceVpcEndpointAwsService.RDS,
          });

          // Create VPC Endpoint for RDS Data
          vpc.addInterfaceEndpoint("RDSDataEndpoint", {
            service: ec2.InterfaceVpcEndpointAwsService.RDS_DATA,
          });
        }

        // Create VPC Endpoints needed for Aurora & Opensearch Indexing
        if (
          props.config.rag.engines.aurora.enabled ||
          props.config.rag.engines.opensearch.enabled
        ) {
          // Create VPC Endpoint for ECS
          vpc.addInterfaceEndpoint("ECSEndpoint", {
            service: ec2.InterfaceVpcEndpointAwsService.ECS,
          });

          // Create VPC Endpoint for Batch
          vpc.addInterfaceEndpoint("BatchEndpoint", {
            service: ec2.InterfaceVpcEndpointAwsService.BATCH,
          });

          // Create VPC Endpoint for EC2
          vpc.addInterfaceEndpoint("EC2Endpoint", {
            service: ec2.InterfaceVpcEndpointAwsService.EC2,
          });
        }
      }
    }

    const configParameter = new ssm.StringParameter(this, "Config", {
      stringValue: JSON.stringify(props.config),
    });

    const powerToolsArn =
      lambdaArchitecture === lambda.Architecture.X86_64
        ? `arn:${cdk.Aws.PARTITION}:lambda:${cdk.Aws.REGION}:017000801446:layer:AWSLambdaPowertoolsPythonV2:${powerToolsLayerVersion}`
        : `arn:${cdk.Aws.PARTITION}:lambda:${cdk.Aws.REGION}:017000801446:layer:AWSLambdaPowertoolsPythonV2-Arm64:${powerToolsLayerVersion}`;

    const powerToolsLayer = lambda.LayerVersion.fromLayerVersionArn(
      this,
      "PowertoolsLayer",
      powerToolsArn
    );

    const commonLayer = new Layer(this, "CommonLayer", {
      runtime: pythonRuntime,
      architecture: lambdaArchitecture,
      path: path.join(__dirname, "./layers/common"),
    });

    this.sharedCode = new SharedAssetBundler(this, "genai-core", [
      path.join(__dirname, "layers", "python-sdk", "python", "genai_core"),
    ]);

    const xOriginVerifySecret = new secretsmanager.Secret(
      this,
      "X-Origin-Verify-Secret",
      {
        removalPolicy: cdk.RemovalPolicy.DESTROY,
        generateSecretString: {
          excludePunctuation: true,
          generateStringKey: "headerValue",
          secretStringTemplate: "{}",
        },
      }
    );

    const apiKeysSecret = new secretsmanager.Secret(this, "ApiKeysSecret", {
      removalPolicy: cdk.RemovalPolicy.DESTROY,
      secretObjectValue: {},
    });

    this.vpc = vpc;
    this.configParameter = configParameter;
    this.xOriginVerifySecret = xOriginVerifySecret;
    this.apiKeysSecret = apiKeysSecret;
    this.powerToolsLayer = powerToolsLayer;
    this.commonLayer = commonLayer.layer;

    new cdk.CfnOutput(this, "ApiKeysSecretName", {
      value: apiKeysSecret.secretName,
    });

    /**
     * CDK NAG suppression
     */
    NagSuppressions.addResourceSuppressions(xOriginVerifySecret, [
      { id: "AwsSolutions-SMG4", reason: "Secret is generated by CDK." },
    ]);
    NagSuppressions.addResourceSuppressions(apiKeysSecret, [
      { id: "AwsSolutions-SMG4", reason: "Secret value is blank." },
    ]);
  }
}<|MERGE_RESOLUTION|>--- conflicted
+++ resolved
@@ -131,18 +131,11 @@
           service: ec2.InterfaceVpcEndpointAwsService.SNS,
         });
 
-<<<<<<< HEAD
         if(props.config.rag.enabled) {
           vpc.addInterfaceEndpoint("StepFunctionsEndpoint", {
-              service: ec2.InterfaceVpcEndpointAwsService.STEP_FUNCTIONS,
-          });
-        }
-=======
-        // Create VPC Endpoint for Step Functions
-        vpc.addInterfaceEndpoint("StepFunctionsEndpoint", {
-          service: ec2.InterfaceVpcEndpointAwsService.STEP_FUNCTIONS,
-        });
->>>>>>> 99d2a380
+            service: ec2.InterfaceVpcEndpointAwsService.STEP_FUNCTIONS,
+          });
+        }
 
         // Create VPC Endpoint for SSM
         vpc.addInterfaceEndpoint("SSMEndpoint", {
