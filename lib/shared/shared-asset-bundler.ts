import {
  AssetHashType,
  BundlingOutput,
  DockerImage,
  Stack,
  aws_s3_assets,
} from "aws-cdk-lib";
import { Code, S3Code } from "aws-cdk-lib/aws-lambda";
import { Asset } from "aws-cdk-lib/aws-s3-assets";
import { md5hash } from "aws-cdk-lib/core/lib/helpers-internal";
import { Construct, Node } from "constructs";
import * as path from "path";
import * as fs from "fs";
import { Provider } from "aws-cdk-lib/custom-resources";

function calculateHash(paths: string[]): string {
  return paths.reduce((mh, p) => {
    const dirs = fs.readdirSync(p);
    const hash = calculateHash(
      dirs
        .filter((d) => fs.statSync(path.join(p, d)).isDirectory())
        .map((v) => path.join(p, v))
    );
    return md5hash(
      mh +
        dirs
          .filter((d) => fs.statSync(path.join(p, d)).isFile())
          .reduce((h, f) => {
            return md5hash(h + fs.readFileSync(path.join(p, f)));
          }, hash)
    );
  }, "");
}

export class SharedAssetBundler extends Construct {
  private readonly sharedAssets: string[];
  private readonly WORKING_PATH = "/asset-input/";

  /**
   * Instantiate a new SharedAssetBundler. You then invoke `bundleWithAsset(pathToAsset)` to
   * bundle your asset code with the common code.
   *
   * For Lambda function handler assets, you can use `bundleWithLambdaAsset(pathToAsset)` as
   * a drop-in replacement for `lambda.Code.fromAsset()`
   *
   * @param scope
   * @param id
   * @param commonFolders : array of common folders to bundle with your asset code
   */
  constructor(scope: Construct, id: string, sharedAssets: string[]) {
    super(scope, id);
    this.sharedAssets = sharedAssets;
  }

  bundleWithAsset(assetPath: string): Asset {
    console.log(assetPath, calculateHash([assetPath, ...this.sharedAssets]));
    const asset = new aws_s3_assets.Asset(
      this,
      md5hash(assetPath).slice(0, 6),
      {
        path: assetPath,
        bundling: {
<<<<<<< HEAD
          image: BuildImageProvider.getOrCreate(this),
=======
          image:
            process.env.NODE_ENV === "test"
              ? DockerImage.fromRegistry("dummy-skip-build-in-test")
              : DockerImage.fromBuild(path.posix.join(__dirname, "alpine-zip")),
>>>>>>> 5d2eed36
          command: [
            "zip",
            "-r",
            path.posix.join("/asset-output", "asset.zip"),
            ".",
          ],
          volumes: this.sharedAssets.map((f) => ({
            containerPath: path.posix.join(this.WORKING_PATH, path.basename(f)),
            hostPath: f,
          })),
          workingDirectory: this.WORKING_PATH,
          outputType: BundlingOutput.ARCHIVED,
        },
        assetHash: calculateHash([assetPath, ...this.sharedAssets]),
        assetHashType: AssetHashType.CUSTOM,
      }
    );
    return asset;
  }

  bundleWithLambdaAsset(assetPath: string): S3Code {
    const asset = this.bundleWithAsset(assetPath);
    return Code.fromBucket(asset.bucket, asset.s3ObjectKey);
  }
}

class BuildImageProvider extends Construct {
  public static getOrCreate(scope: Construct): DockerImage {
    const stack = Stack.of(scope);
    const id = "build-image-provider";
    const x =
      (Node.of(stack).tryFindChild(id) as BuildImageProvider) ||
      new BuildImageProvider(stack, id);
    return x.buildImage;
  }

  private readonly buildImage: DockerImage;

  constructor(scope: Construct, id: string) {
    super(scope, id);

    this.buildImage = DockerImage.fromBuild(
      path.posix.join(__dirname, "alpine-zip")
    );
  }
}<|MERGE_RESOLUTION|>--- conflicted
+++ resolved
@@ -60,14 +60,10 @@
       {
         path: assetPath,
         bundling: {
-<<<<<<< HEAD
-          image: BuildImageProvider.getOrCreate(this),
-=======
           image:
             process.env.NODE_ENV === "test"
               ? DockerImage.fromRegistry("dummy-skip-build-in-test")
-              : DockerImage.fromBuild(path.posix.join(__dirname, "alpine-zip")),
->>>>>>> 5d2eed36
+              : BuildImageProvider.getOrCreate(this),
           command: [
             "zip",
             "-r",
