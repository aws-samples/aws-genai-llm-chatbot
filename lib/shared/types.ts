import * as sagemaker from "aws-cdk-lib/aws-sagemaker";

export type ModelProvider = "sagemaker" | "bedrock" | "openai";

export enum SupportedSageMakerModels {
  FalconLite = "FalconLite [ml.g5.12xlarge]",
  Llama2_13b_Chat = "Llama2_13b_Chat [ml.g5.12xlarge]",
  Mistral7b_Instruct = "Mistral7b_Instruct 0.1 [ml.g5.2xlarge]",
  Mistral7b_Instruct2 = "Mistral7b_Instruct 0.2 [ml.g5.2xlarge]",
  Mixtral_8x7b_Instruct = "Mixtral_8x7B_Instruct 0.1 [ml.g5.48xlarge]",
  Idefics_9b = "Idefics_9b (Multimodal) [ml.g5.12xlarge]",
  Idefics_80b = "Idefics_80b (Multimodal) [ml.g5.48xlarge]",
}

export enum SupportedRegion {
  AF_SOUTH_1 = "af-south-1",
  AP_EAST_1 = "ap-east-1",
  AP_NORTHEAST_1 = "ap-northeast-1",
  AP_NORTHEAST_2 = "ap-northeast-2",
  AP_NORTHEAST_3 = "ap-northeast-3",
  AP_SOUTH_1 = "ap-south-1",
  AP_SOUTH_2 = "ap-south-2",
  AP_SOUTHEAST_1 = "ap-southeast-1",
  AP_SOUTHEAST_2 = "ap-southeast-2",
  AP_SOUTHEAST_3 = "ap-southeast-3",
  AP_SOUTHEAST_4 = "ap-southeast-4",
  CA_CENTRAL_1 = "ca-central-1",
  EU_CENTRAL_1 = "eu-central-1",
  EU_CENTRAL_2 = "eu-central-2",
  EU_NORTH_1 = "eu-north-1",
  EU_SOUTH_1 = "eu-south-1",
  EU_SOUTH_2 = "eu-south-2",
  EU_WEST_1 = "eu-west-1",
  EU_WEST_2 = "eu-west-2",
  EU_WEST_3 = "eu-west-3",
  IL_CENTRAL_1 = "il-central-1",
  ME_CENTRAL_1 = "me-central-1",
  ME_SOUTH_1 = "me-south-1",
  SA_EAST_1 = "sa-east-1",
  US_EAST_1 = "us-east-1",
  US_EAST_2 = "us-east-2",
  US_WEST_1 = "us-west-1",
  US_WEST_2 = "us-west-2",
}

export enum SupportedBedrockRegion {
  AP_NORTHEAST_1 = "ap-northeast-1",
  AP_SOUTHEAST_1 = "ap-southeast-1",
  EU_CENTRAL_1 = "eu-central-1",
  US_EAST_1 = "us-east-1",
  US_WEST_2 = "us-west-2",
}

export enum ModelInterface {
  LangChain = "langchain",
<<<<<<< HEAD
  Idefics = "idefics",
  BedrockAgent = "agent",
=======
  MultiModal = "multimodal",
>>>>>>> 9384add9
}

export enum Modality {
  Text = "TEXT",
  Image = "IMAGE",
  Embedding = "EMBEDDING",
}

export enum Direction {
  In = "IN",
  Out = "OUT",
}

export interface SystemConfig {
  prefix: string;
  vpc?: {
    vpcId?: string;
    createVpcEndpoints?: boolean;
  };
  certificate?: string;
  domain?: string;
  privateWebsite?: boolean;
  bedrock?: {
    enabled?: boolean;
    region?: SupportedRegion;
    endpointUrl?: string;
    roleArn?: string;
    bedrockAgentAliasId?: string;
    bedrockAgentId?: string;
    agents?: boolean;
  };

  llms: {
    sagemaker: SupportedSageMakerModels[];
  };
  rag: {
    enabled: boolean;
    engines: {
      aurora: {
        enabled: boolean;
      };
      opensearch: {
        enabled: boolean;
      };
      kendra: {
        enabled: boolean;
        createIndex: boolean;
        external?: {
          name: string;
          kendraId: string;
          region?: SupportedRegion;
          roleArn?: string;
        }[];
        enterprise?: boolean;
      };
    };
    embeddingsModels: {
      provider: ModelProvider;
      name: string;
      dimensions: number;
      default?: boolean;
    }[];
    crossEncoderModels: {
      provider: ModelProvider;
      name: string;
      default?: boolean;
    }[];
  };
}

export interface SageMakerLLMEndpoint {
  name: string;
  endpoint: sagemaker.CfnEndpoint;
}

export interface SageMakerModelEndpoint {
  name: string;
  endpoint: sagemaker.CfnEndpoint;
  responseStreamingSupported: boolean;
  inputModalities: Modality[];
  outputModalities: Modality[];
  interface: ModelInterface;
  ragSupported: boolean;
}<|MERGE_RESOLUTION|>--- conflicted
+++ resolved
@@ -53,12 +53,8 @@
 
 export enum ModelInterface {
   LangChain = "langchain",
-<<<<<<< HEAD
-  Idefics = "idefics",
   BedrockAgent = "agent",
-=======
   MultiModal = "multimodal",
->>>>>>> 9384add9
 }
 
 export enum Modality {
