--- conflicted
+++ resolved
@@ -102,17 +102,14 @@
     region?: SupportedRegion;
     endpointUrl?: string;
     roleArn?: string;
-<<<<<<< HEAD
-    bedrockAgentAliasId?: string;
-    bedrockAgentId?: string;
-    agents?: boolean;
-=======
     guardrails?: {
       enabled: boolean;
       identifier: string;
       version: string;
     };
->>>>>>> 5d2eed36
+    bedrockAgentAliasId?: string;
+    bedrockAgentId?: string;
+    agents?: boolean;
   };
 
   llms: {
