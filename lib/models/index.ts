--- conflicted
+++ resolved
@@ -390,11 +390,7 @@
     this.modelsParameter = modelsParameter;
 
     if (models.length > 0 && props.config.llms?.sagemakerSchedule?.enabled) {
-<<<<<<< HEAD
-      let schedulerRole: iam.Role = new iam.Role(this, "SchedulerRole", {
-=======
       const schedulerRole: iam.Role = new iam.Role(this, "SchedulerRole", {
->>>>>>> 92796c79
         assumedBy: new iam.ServicePrincipal("scheduler.amazonaws.com"),
         description: "Role for Scheduler to interact with SageMaker",
       });
