import * as ssm from "aws-cdk-lib/aws-ssm";
import { Construct } from "constructs";
import * as iam from "aws-cdk-lib/aws-iam";
import * as secretsmanager from "aws-cdk-lib/aws-secretsmanager";
import { Shared } from "../shared";
import {
  Modality,
  ModelInterface,
  SageMakerModelEndpoint,
  SupportedSageMakerModels,
  SystemConfig,
} from "../shared/types";
import {
  HuggingFaceSageMakerEndpoint,
  JumpStartSageMakerEndpoint,
  SageMakerInstanceType,
  DeepLearningContainerImage,
  JumpStartModel,
} from "@cdklabs/generative-ai-cdk-constructs";
import { NagSuppressions } from "cdk-nag";
import { createStartSchedule, createStopSchedule } from "./sagemaker-schedule";

export interface ModelsProps {
  readonly config: SystemConfig;
  readonly shared: Shared;
}

export class Models extends Construct {
  public readonly models: SageMakerModelEndpoint[];
  public readonly modelsParameter: ssm.StringParameter;
  public readonly bedrockEnabledModelsParameter: ssm.StringParameter;

  constructor(scope: Construct, id: string, props: ModelsProps) {
    super(scope, id);

    const models: SageMakerModelEndpoint[] = [];
    const bedrockEnabledModels: string[] = ['anthropic.claude-3-haiku-20240307-v1:0', 'anthropic.claude-3-sonnet-20240229-v1:0'];

    let hfTokenSecret: secretsmanager.Secret | undefined;
    if (props.config.llms.huggingfaceApiSecretArn) {
      hfTokenSecret = secretsmanager.Secret.fromSecretCompleteArn(
        this,
        "HFTokenSecret",
        props.config.llms.huggingfaceApiSecretArn
      ) as secretsmanager.Secret;
    }
    if (
      props.config.llms?.sagemaker.includes(SupportedSageMakerModels.FalconLite)
    ) {
      const FALCON_MODEL_ID = "amazon/FalconLite";
      const FALCON_ENDPOINT_NAME = FALCON_MODEL_ID.split("/")
        .join("-")
        .split(".")
        .join("-");

      const falconLite = new HuggingFaceSageMakerEndpoint(this, "FalconLite", {
        modelId: FALCON_MODEL_ID,
        vpcConfig: {
          securityGroupIds: [props.shared.vpc.vpcDefaultSecurityGroup],
          subnets: props.shared.vpc.privateSubnets.map(
            (subnet) => subnet.subnetId
          ),
        },
        container:
          DeepLearningContainerImage.HUGGINGFACE_PYTORCH_TGI_INFERENCE_2_0_1_TGI0_9_3_GPU_PY39_CU118_UBUNTU20_04,
        instanceType: SageMakerInstanceType.ML_G5_12XLARGE,
        startupHealthCheckTimeoutInSeconds: 600,
        endpointName: FALCON_ENDPOINT_NAME,
        environment: {
          SM_NUM_GPUS: JSON.stringify(4),
          MAX_INPUT_LENGTH: JSON.stringify(12000),
          MAX_TOTAL_TOKENS: JSON.stringify(12001),
          HF_MODEL_QUANTIZE: "gptq",
          TRUST_REMOTE_CODE: JSON.stringify(true),
          MAX_BATCH_PREFILL_TOKENS: JSON.stringify(12001),
          MAX_BATCH_TOTAL_TOKENS: JSON.stringify(12001),
          GPTQ_BITS: JSON.stringify(4),
          GPTQ_GROUPSIZE: JSON.stringify(128),
          DNTK_ALPHA_SCALER: JSON.stringify(0.25),
        },
      });

      this.suppressCdkNagWarningForEndpointRole(falconLite.role);

      models.push({
        name: FALCON_ENDPOINT_NAME!,
        endpoint: falconLite.cfnEndpoint,
        responseStreamingSupported: false,
        inputModalities: [Modality.Text],
        outputModalities: [Modality.Text],
        interface: ModelInterface.LangChain,
        ragSupported: true,
      });
    }

    if (
      props.config.llms?.sagemaker.includes(
        SupportedSageMakerModels.Mistral7b_Instruct
      )
    ) {
      const MISTRAL_7B_MODEL_ID = "mistralai/Mistral-7B-Instruct-v0.1";
      const MISTRAL_7B_ENDPOINT_NAME = MISTRAL_7B_MODEL_ID.split("/")
        .join("-")
        .split(".")
        .join("-");

      const mistral7B = new HuggingFaceSageMakerEndpoint(
        this,
        "Mistral7BInstruct",
        {
          modelId: MISTRAL_7B_MODEL_ID,
          vpcConfig: {
            securityGroupIds: [props.shared.vpc.vpcDefaultSecurityGroup],
            subnets: props.shared.vpc.privateSubnets.map(
              (subnet) => subnet.subnetId
            ),
          },
          container:
            DeepLearningContainerImage.HUGGINGFACE_PYTORCH_TGI_INFERENCE_2_1_1_TGI2_0_0_GPU_PY310_CU121_UBUNTU22_04,
          instanceType: SageMakerInstanceType.ML_G5_2XLARGE,
          startupHealthCheckTimeoutInSeconds: 300,
          endpointName: MISTRAL_7B_ENDPOINT_NAME,
          environment: {
            HF_TOKEN:
              hfTokenSecret?.secretValue.unsafeUnwrap().toString() || "",
            SM_NUM_GPUS: JSON.stringify(1),
            MAX_INPUT_LENGTH: JSON.stringify(2048),
            MAX_TOTAL_TOKENS: JSON.stringify(4096),
          },
        }
      );

      this.suppressCdkNagWarningForEndpointRole(mistral7B.role);

      models.push({
        name: MISTRAL_7B_ENDPOINT_NAME!,
        endpoint: mistral7B.cfnEndpoint,
        responseStreamingSupported: false,
        inputModalities: [Modality.Text],
        outputModalities: [Modality.Text],
        interface: ModelInterface.LangChain,
        ragSupported: true,
      });
    }

    if (
      props.config.llms?.sagemaker.includes(
        SupportedSageMakerModels.Mistral7b_Instruct2
      )
    ) {
      const MISTRAL_7B_INSTRUCT2_MODEL_ID =
        "mistralai/Mistral-7B-Instruct-v0.2";
      const MISTRAL_7B_INSTRUCT2_ENDPOINT_NAME =
        MISTRAL_7B_INSTRUCT2_MODEL_ID.split("/").join("-").split(".").join("-");

      const mistral7BInstruct2 = new HuggingFaceSageMakerEndpoint(
        this,
        "Mistral7BInstruct2",
        {
          modelId: MISTRAL_7B_INSTRUCT2_MODEL_ID,
          vpcConfig: {
            securityGroupIds: [props.shared.vpc.vpcDefaultSecurityGroup],
            subnets: props.shared.vpc.privateSubnets.map(
              (subnet) => subnet.subnetId
            ),
          },
          container:
            DeepLearningContainerImage.HUGGINGFACE_PYTORCH_TGI_INFERENCE_2_1_1_TGI2_0_0_GPU_PY310_CU121_UBUNTU22_04,
          instanceType: SageMakerInstanceType.ML_G5_2XLARGE,
          startupHealthCheckTimeoutInSeconds: 300,
          endpointName: MISTRAL_7B_INSTRUCT2_ENDPOINT_NAME,
          environment: {
            HF_TOKEN:
              hfTokenSecret?.secretValue.unsafeUnwrap().toString() || "",
            SM_NUM_GPUS: JSON.stringify(1),
            MAX_INPUT_LENGTH: JSON.stringify(2048),
            MAX_TOTAL_TOKENS: JSON.stringify(4096),
            MAX_CONCURRENT_REQUESTS: JSON.stringify(4),
          },
        }
      );

      this.suppressCdkNagWarningForEndpointRole(mistral7BInstruct2.role);

      models.push({
        name: MISTRAL_7B_INSTRUCT2_ENDPOINT_NAME!,
        endpoint: mistral7BInstruct2.cfnEndpoint,
        responseStreamingSupported: false,
        inputModalities: [Modality.Text],
        outputModalities: [Modality.Text],
        interface: ModelInterface.LangChain,
        ragSupported: true,
      });
    }

    if (
      props.config.llms?.sagemaker.includes(
        SupportedSageMakerModels.Mixtral_8x7b_Instruct
      )
    ) {
      const MISTRAL_8x7B_MODEL_ID = "mistralai/Mixtral-8x7B-Instruct-v0.1";
      const MISTRAL_8x7B_INSTRUCT2_ENDPOINT_NAME = MISTRAL_8x7B_MODEL_ID.split(
        "/"
      )
        .join("-")
        .split(".")
        .join("-");

      const mistral8x7B = new HuggingFaceSageMakerEndpoint(
        this,
        "Mixtral8x7binstruct",
        {
          modelId: MISTRAL_8x7B_MODEL_ID,
          vpcConfig: {
            securityGroupIds: [props.shared.vpc.vpcDefaultSecurityGroup],
            subnets: props.shared.vpc.privateSubnets.map(
              (subnet) => subnet.subnetId
            ),
          },
          container:
            DeepLearningContainerImage.HUGGINGFACE_PYTORCH_TGI_INFERENCE_2_1_1_TGI2_0_0_GPU_PY310_CU121_UBUNTU22_04,
          instanceType: SageMakerInstanceType.ML_G5_48XLARGE,
          startupHealthCheckTimeoutInSeconds: 300,
          endpointName: MISTRAL_8x7B_INSTRUCT2_ENDPOINT_NAME,
          environment: {
            HF_TOKEN:
              hfTokenSecret?.secretValue.unsafeUnwrap().toString() || "",
            SM_NUM_GPUS: JSON.stringify(8),
            MAX_INPUT_LENGTH: JSON.stringify(24576),
            MAX_TOTAL_TOKENS: JSON.stringify(32768),
            MAX_BATCH_PREFILL_TOKENS: JSON.stringify(24576),
            MAX_CONCURRENT_REQUESTS: JSON.stringify(4),
          },
        }
      );

      this.suppressCdkNagWarningForEndpointRole(mistral8x7B.role);

      models.push({
        name: MISTRAL_8x7B_INSTRUCT2_ENDPOINT_NAME!,
        endpoint: mistral8x7B.cfnEndpoint,
        responseStreamingSupported: false,
        inputModalities: [Modality.Text],
        outputModalities: [Modality.Text],
        interface: ModelInterface.LangChain,
        ragSupported: true,
      });
    }

    if (
      props.config.llms?.sagemaker.includes(
        SupportedSageMakerModels.Llama2_13b_Chat
      )
    ) {
      const LLAMA2_13B_CHAT_ENDPOINT_NAME = "meta-LLama2-13b-chat";

      const llama2_13b_chat = new JumpStartSageMakerEndpoint(
        this,
        "LLamaV2_13B_Chat",
        {
          model: JumpStartModel.META_TEXTGENERATION_LLAMA_2_13B_F_2_0_2,
          instanceType: SageMakerInstanceType.ML_G5_12XLARGE,
          vpcConfig: {
            securityGroupIds: [props.shared.vpc.vpcDefaultSecurityGroup],
            subnets: props.shared.vpc.privateSubnets.map(
              (subnet) => subnet.subnetId
            ),
          },
          endpointName: LLAMA2_13B_CHAT_ENDPOINT_NAME,
        }
      );

      this.suppressCdkNagWarningForEndpointRole(llama2_13b_chat.role);

      models.push({
        name: LLAMA2_13B_CHAT_ENDPOINT_NAME,
        endpoint: llama2_13b_chat.cfnEndpoint,
        responseStreamingSupported: false,
        inputModalities: [Modality.Text],
        outputModalities: [Modality.Text],
        interface: ModelInterface.LangChain,
        ragSupported: true,
      });
    }

    if (
      props.config.llms?.sagemaker.includes(SupportedSageMakerModels.Idefics_9b)
    ) {
      const IDEFICS_9B_MODEL_ID = "HuggingFaceM4/idefics-9b-instruct";
      const IDEFICS_9B_ENDPOINT_NAME = IDEFICS_9B_MODEL_ID.split("/")
        .join("-")
        .split(".")
        .join("-");

      const idefics9b = new HuggingFaceSageMakerEndpoint(this, "IDEFICS9B", {
        modelId: IDEFICS_9B_MODEL_ID,
        vpcConfig: {
          securityGroupIds: [props.shared.vpc.vpcDefaultSecurityGroup],
          subnets: props.shared.vpc.privateSubnets.map(
            (subnet) => subnet.subnetId
          ),
        },
        container:
          DeepLearningContainerImage.HUGGINGFACE_PYTORCH_TGI_INFERENCE_2_0_1_TGI1_1_0_GPU_PY39_CU118_UBUNTU20_04,
        instanceType: SageMakerInstanceType.ML_G5_12XLARGE,
        startupHealthCheckTimeoutInSeconds: 300,
        endpointName: IDEFICS_9B_ENDPOINT_NAME,
        environment: {
          SM_NUM_GPUS: JSON.stringify(4),
          MAX_INPUT_LENGTH: JSON.stringify(1024),
          MAX_TOTAL_TOKENS: JSON.stringify(2048),
          MAX_BATCH_TOTAL_TOKENS: JSON.stringify(8192),
        },
      });

      this.suppressCdkNagWarningForEndpointRole(idefics9b.role);

      models.push({
        name: IDEFICS_9B_ENDPOINT_NAME!,
        endpoint: idefics9b.cfnEndpoint,
        responseStreamingSupported: false,
        inputModalities: [Modality.Text, Modality.Image],
        outputModalities: [Modality.Text],
        interface: ModelInterface.MultiModal,
        ragSupported: false,
      });
    }

    if (
      props.config.llms?.sagemaker.includes(
        SupportedSageMakerModels.Idefics_80b
      )
    ) {
      const IDEFICS_80B_MODEL_ID = "HuggingFaceM4/idefics-80b-instruct";
      const IDEFICS_80B_ENDPOINT_NAME = IDEFICS_80B_MODEL_ID.split("/")
        .join("-")
        .split(".")
        .join("-");

      const idefics80b = new HuggingFaceSageMakerEndpoint(this, "IDEFICS80B", {
        modelId: IDEFICS_80B_MODEL_ID,
        vpcConfig: {
          securityGroupIds: [props.shared.vpc.vpcDefaultSecurityGroup],
          subnets: props.shared.vpc.privateSubnets.map(
            (subnet) => subnet.subnetId
          ),
        },
        container:
          DeepLearningContainerImage.HUGGINGFACE_PYTORCH_TGI_INFERENCE_2_0_1_TGI1_1_0_GPU_PY39_CU118_UBUNTU20_04,
        instanceType: SageMakerInstanceType.ML_G5_48XLARGE,
        startupHealthCheckTimeoutInSeconds: 600,
        endpointName: IDEFICS_80B_ENDPOINT_NAME,
        environment: {
          SM_NUM_GPUS: JSON.stringify(8),
          MAX_INPUT_LENGTH: JSON.stringify(1024),
          MAX_TOTAL_TOKENS: JSON.stringify(2048),
          MAX_BATCH_TOTAL_TOKENS: JSON.stringify(8192),
          // quantization required to work with ml.g5.48xlarge
          // comment if deploying with ml.p4d or ml.p4e instances
          HF_MODEL_QUANTIZE: "bitsandbytes",
        },
      });

      this.suppressCdkNagWarningForEndpointRole(idefics80b.role);

      models.push({
        name: IDEFICS_80B_ENDPOINT_NAME!,
        endpoint: idefics80b.cfnEndpoint,
        responseStreamingSupported: false,
        inputModalities: [Modality.Text, Modality.Image],
        outputModalities: [Modality.Text],
        interface: ModelInterface.MultiModal,
        ragSupported: false,
      });
    }

    const modelsParameter = new ssm.StringParameter(this, "ModelsParameter", {
      stringValue: JSON.stringify(
        models.map((model) => ({
          name: model.name,
          endpoint: model.endpoint.endpointName,
          responseStreamingSupported: model.responseStreamingSupported,
          inputModalities: model.inputModalities,
          outputModalities: model.outputModalities,
          interface: model.interface,
          ragSupported: model.ragSupported,
        }))
      ),
    });

    const bedrockEnabledModelsParameter = new ssm.StringParameter(this, "BedrockEnabledModelsParameter", {
      stringValue: JSON.stringify(
        bedrockEnabledModels
      ),
    });

    this.models = models;
    this.modelsParameter = modelsParameter;
<<<<<<< HEAD
    this.bedrockEnabledModelsParameter = bedrockEnabledModelsParameter;
    
    if (models.length > 0 && props.config.llms?.sagemakerSchedule?.enabled) {
=======
>>>>>>> 99d2a380

    if (models.length > 0 && props.config.llms?.sagemakerSchedule?.enabled) {
      const schedulerRole: iam.Role = new iam.Role(this, "SchedulerRole", {
        assumedBy: new iam.ServicePrincipal("scheduler.amazonaws.com"),
        description: "Role for Scheduler to interact with SageMaker",
      });

      schedulerRole.addManagedPolicy(
        iam.ManagedPolicy.fromAwsManagedPolicyName("AmazonSageMakerFullAccess")
      );
      this.suppressCdkNagWarningForEndpointRole(schedulerRole);

      models.forEach((model) => {
        createStartSchedule(
          this,
          id,
          model.endpoint,
          schedulerRole,
          props.config
        );
        createStopSchedule(
          this,
          id,
          model.endpoint,
          schedulerRole,
          props.config
        );
      });
    }
  }

  private suppressCdkNagWarningForEndpointRole(role: iam.Role) {
    NagSuppressions.addResourceSuppressions(
      role,
      [
        {
          id: "AwsSolutions-IAM4",
          reason:
            "Gives user ability to deploy and delete endpoints from the UI.",
        },
        {
          id: "AwsSolutions-IAM5",
          reason:
            "Gives user ability to deploy and delete endpoints from the UI.",
        },
      ],
      true
    );
  }
}<|MERGE_RESOLUTION|>--- conflicted
+++ resolved
@@ -396,12 +396,7 @@
 
     this.models = models;
     this.modelsParameter = modelsParameter;
-<<<<<<< HEAD
     this.bedrockEnabledModelsParameter = bedrockEnabledModelsParameter;
-    
-    if (models.length > 0 && props.config.llms?.sagemakerSchedule?.enabled) {
-=======
->>>>>>> 99d2a380
 
     if (models.length > 0 && props.config.llms?.sagemakerSchedule?.enabled) {
       const schedulerRole: iam.Role = new iam.Role(this, "SchedulerRole", {
