--- conflicted
+++ resolved
@@ -85,11 +85,7 @@
         ],
       },
       logConfig: {
-<<<<<<< HEAD
-        fieldLogLevel: appsync.FieldLogLevel.ALL,
-=======
         fieldLogLevel: appsync.FieldLogLevel.INFO,
->>>>>>> ae337e5f
         retention: props.config.logRetention ?? RetentionDays.ONE_WEEK,
         role: loggingRole,
       },
