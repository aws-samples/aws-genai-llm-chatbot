import * as cognito from "aws-cdk-lib/aws-cognito";
import * as dynamodb from "aws-cdk-lib/aws-dynamodb";
import * as s3 from "aws-cdk-lib/aws-s3";
import * as sns from "aws-cdk-lib/aws-sns";
import * as ssm from "aws-cdk-lib/aws-ssm";
import * as iam from "aws-cdk-lib/aws-iam";
import * as cdk from "aws-cdk-lib";
import * as path from "path";
import { Construct } from "constructs";
import { RagEngines } from "../rag-engines";
import { Shared } from "../shared";
import { SageMakerModelEndpoint, SystemConfig } from "../shared/types";
import { ChatBotDynamoDBTables } from "./chatbot-dynamodb-tables";
import { ChatBotS3Buckets } from "./chatbot-s3-buckets";
import { ApiResolvers } from "./rest-api";
import { RealtimeGraphqlApiBackend } from "./websocket-api";
import * as appsync from "aws-cdk-lib/aws-appsync";
import { RetentionDays } from "aws-cdk-lib/aws-logs";
import { NagSuppressions } from "cdk-nag";

export interface ChatBotApiProps {
  readonly shared: Shared;
  readonly config: SystemConfig;
  readonly ragEngines?: RagEngines;
  readonly userPool: cognito.UserPool;
  readonly modelsParameter: ssm.StringParameter;
  readonly models: SageMakerModelEndpoint[];
}

export class ChatBotApi extends Construct {
  public readonly messagesTopic: sns.Topic;
  public readonly sessionsTable: dynamodb.Table;
  public readonly byUserIdIndex: string;
  public readonly userFeedbackTable: dynamodb.Table;
  public readonly bySessionIdIndex: string;
  public readonly filesBucket: s3.Bucket;
  public readonly graphqlApi: appsync.GraphqlApi;

  constructor(scope: Construct, id: string, props: ChatBotApiProps) {
    super(scope, id);

    const chatTables = new ChatBotDynamoDBTables(this, "ChatDynamoDBTables");
    const chatBuckets = new ChatBotS3Buckets(this, "ChatBuckets");

    const loggingRole = new iam.Role(this, "apiLoggingRole", {
      assumedBy: new iam.ServicePrincipal("appsync.amazonaws.com"),
      inlinePolicies: {
        loggingPolicy: new iam.PolicyDocument({
          statements: [
            new iam.PolicyStatement({
              effect: iam.Effect.ALLOW,
              actions: ["logs:*"],
              resources: ["*"],
            }),
          ],
        }),
      },
    });

    const api = new appsync.GraphqlApi(this, "ChatbotApi", {
      name: "ChatbotGraphqlApi",
      definition: appsync.Definition.fromFile(
        path.join(__dirname, "schema/schema.graphql")
      ),
      authorizationConfig: {
        additionalAuthorizationModes: [
          {
            authorizationType: appsync.AuthorizationType.IAM,
          },
          {
            authorizationType: appsync.AuthorizationType.USER_POOL,
            userPoolConfig: {
              userPool: props.userPool,
            },
          },
        ],
      },
      logConfig: {
        fieldLogLevel: appsync.FieldLogLevel.ALL,
        retention: RetentionDays.ONE_WEEK,
        role: loggingRole,
      },
      xrayEnabled: true,
      visibility: props.config.privateWebsite ? appsync.Visibility.PRIVATE : appsync.Visibility.GLOBAL
    });

    new ApiResolvers(this, "RestApi", {
      ...props,
      sessionsTable: chatTables.sessionsTable,
      byUserIdIndex: chatTables.byUserIdIndex,
<<<<<<< HEAD
      userFeedbackTable: chatTables.userFeedbackTable,
      bySessionIdIndex: chatTables.bySessionIdIndex
=======
      api,
    });

    const realtimeBackend = new RealtimeGraphqlApiBackend(this, "Realtime", {
      ...props,
      api,
>>>>>>> f8189bad
    });

    realtimeBackend.resolvers.outgoingMessageHandler.addEnvironment(
      "GRAPHQL_ENDPOINT",
      api.graphqlUrl
    );

    api.grantMutation(realtimeBackend.resolvers.outgoingMessageHandler);

    // Prints out URL
    new cdk.CfnOutput(this, "GraphqlAPIURL", {
      value: api.graphqlUrl,
    });

    // Prints out the AppSync GraphQL API key to the terminal
    new cdk.CfnOutput(this, "Graphql-apiId", {
      value: api.apiId || "",
    });

    this.messagesTopic = realtimeBackend.messagesTopic;
    this.sessionsTable = chatTables.sessionsTable;
    this.byUserIdIndex = chatTables.byUserIdIndex;
    this.userFeedbackTable = chatTables.userFeedbackTable;
    this.bySessionIdIndex = chatTables.bySessionIdIndex;
    this.filesBucket = chatBuckets.filesBucket;
    this.graphqlApi = api;

    /**
     * CDK NAG suppression
     */
    NagSuppressions.addResourceSuppressions(loggingRole, [
      {
        id: "AwsSolutions-IAM5",
        reason:
          "Access to all log groups required for CloudWatch log group creation.",
      },
    ]);
  }
}<|MERGE_RESOLUTION|>--- conflicted
+++ resolved
@@ -88,17 +88,14 @@
       ...props,
       sessionsTable: chatTables.sessionsTable,
       byUserIdIndex: chatTables.byUserIdIndex,
-<<<<<<< HEAD
+      api,
       userFeedbackTable: chatTables.userFeedbackTable,
       bySessionIdIndex: chatTables.bySessionIdIndex
-=======
-      api,
     });
 
     const realtimeBackend = new RealtimeGraphqlApiBackend(this, "Realtime", {
       ...props,
       api,
->>>>>>> f8189bad
     });
 
     realtimeBackend.resolvers.outgoingMessageHandler.addEnvironment(
