--- conflicted
+++ resolved
@@ -37,111 +37,6 @@
       vpc: props.shared.vpc,
     });
 
-<<<<<<< HEAD
-    const apiHandler = new lambda.Function(this, "ApiHandler", {
-      code: props.shared.sharedCode.bundleWithLambdaAsset(
-        path.join(__dirname, "./functions/api-handler")
-      ),
-      handler: "index.handler",
-      runtime: props.shared.pythonRuntime,
-      architecture: props.shared.lambdaArchitecture,
-      timeout: cdk.Duration.minutes(10),
-      memorySize: 512,
-      tracing: lambda.Tracing.ACTIVE,
-      logRetention: logs.RetentionDays.ONE_WEEK,
-      layers: [props.shared.powerToolsLayer, props.shared.commonLayer],
-      vpc: props.shared.vpc,
-      securityGroups: [apiSecurityGroup],
-      vpcSubnets: props.shared.vpc.privateSubnets as ec2.SubnetSelection,
-      environment: {
-        ...props.shared.defaultEnvironmentVariables,
-        CONFIG_PARAMETER_NAME: props.shared.configParameter.parameterName,
-        MODELS_PARAMETER_NAME: props.modelsParameter.parameterName,
-        X_ORIGIN_VERIFY_SECRET_ARN: props.shared.xOriginVerifySecret.secretArn,
-        API_KEYS_SECRETS_ARN: props.shared.apiKeysSecret.secretArn,
-        SESSIONS_TABLE_NAME: props.sessionsTable.tableName,
-        SESSIONS_BY_USER_ID_INDEX_NAME: props.byUserIdIndex,
-        USER_FEEDBACK_TABLE_NAME: props.userFeedbackTable.tableName,
-        USER_FEEDBACK_BY_SESSION_ID_INDEX_NAME: props.bySessionIdIndex,
-        UPLOAD_BUCKET_NAME: props.ragEngines?.uploadBucket?.bucketName ?? "",
-        PROCESSING_BUCKET_NAME:
-          props.ragEngines?.processingBucket?.bucketName ?? "",
-        AURORA_DB_SECRET_ID: props.ragEngines?.auroraPgVector?.database?.secret
-          ?.secretArn as string,
-        WORKSPACES_TABLE_NAME:
-          props.ragEngines?.workspacesTable.tableName ?? "",
-        WORKSPACES_BY_OBJECT_TYPE_INDEX_NAME:
-          props.ragEngines?.workspacesByObjectTypeIndexName ?? "",
-        DOCUMENTS_TABLE_NAME: props.ragEngines?.documentsTable.tableName ?? "",
-        DOCUMENTS_BY_COMPOUND_KEY_INDEX_NAME:
-          props.ragEngines?.documentsByCompountKeyIndexName ?? "",
-        DOCUMENTS_BY_STATUS_INDEX:
-          props.ragEngines?.documentsByStatusIndexName ?? "",
-        SAGEMAKER_RAG_MODELS_ENDPOINT:
-          props.ragEngines?.sageMakerRagModels?.model.endpoint
-            ?.attrEndpointName ?? "",
-        DELETE_WORKSPACE_WORKFLOW_ARN:
-          props.ragEngines?.deleteWorkspaceWorkflow?.stateMachineArn ?? "",
-        CREATE_AURORA_WORKSPACE_WORKFLOW_ARN:
-          props.ragEngines?.auroraPgVector?.createAuroraWorkspaceWorkflow
-            ?.stateMachineArn ?? "",
-        CREATE_OPEN_SEARCH_WORKSPACE_WORKFLOW_ARN:
-          props.ragEngines?.openSearchVector?.createOpenSearchWorkspaceWorkflow
-            ?.stateMachineArn ?? "",
-        CREATE_KENDRA_WORKSPACE_WORKFLOW_ARN:
-          props.ragEngines?.kendraRetrieval?.createKendraWorkspaceWorkflow
-            ?.stateMachineArn ?? "",
-        FILE_IMPORT_WORKFLOW_ARN:
-          props.ragEngines?.fileImportWorkflow?.stateMachineArn ?? "",
-        WEBSITE_CRAWLING_WORKFLOW_ARN:
-          props.ragEngines?.websiteCrawlingWorkflow?.stateMachineArn ?? "",
-        OPEN_SEARCH_COLLECTION_ENDPOINT:
-          props.ragEngines?.openSearchVector?.openSearchCollectionEndpoint ??
-          "",
-        DEFAULT_KENDRA_INDEX_ID:
-          props.ragEngines?.kendraRetrieval?.kendraIndex?.attrId ?? "",
-        DEFAULT_KENDRA_INDEX_NAME:
-          props.ragEngines?.kendraRetrieval?.kendraIndex?.name ?? "",
-        DEFAULT_KENDRA_S3_DATA_SOURCE_ID:
-          props.ragEngines?.kendraRetrieval?.kendraS3DataSource?.attrId ?? "",
-        DEFAULT_KENDRA_S3_DATA_SOURCE_BUCKET_NAME:
-          props.ragEngines?.kendraRetrieval?.kendraS3DataSourceBucket
-            ?.bucketName ?? "",
-        RSS_FEED_INGESTOR_FUNCTION:
-          props.ragEngines?.dataImport.rssIngestorFunction?.functionArn ?? "",
-      },
-    });
-
-    if (props.ragEngines?.workspacesTable) {
-      props.ragEngines.workspacesTable.grantReadWriteData(apiHandler);
-    }
-
-    if (props.ragEngines?.documentsTable) {
-      props.ragEngines.documentsTable.grantReadWriteData(apiHandler);
-      props.ragEngines?.dataImport.rssIngestorFunction?.grantInvoke(apiHandler);
-    }
-
-    if (props.ragEngines?.auroraPgVector) {
-      props.ragEngines.auroraPgVector.database.secret?.grantRead(apiHandler);
-      props.ragEngines.auroraPgVector.database.connections.allowDefaultPortFrom(
-        apiHandler
-      );
-
-      props.ragEngines.auroraPgVector.createAuroraWorkspaceWorkflow.grantStartExecution(
-        apiHandler
-      );
-    }
-
-    if (props.ragEngines?.openSearchVector) {
-      apiHandler.addToRolePolicy(
-        new iam.PolicyStatement({
-          actions: ["aoss:APIAccessAll"],
-          resources: [
-            props.ragEngines?.openSearchVector.openSearchCollection.attrArn,
-          ],
-        })
-      );
-=======
     const appSyncLambdaResolver = new lambda.Function(
       this,
       "GraphQLApiHandler",
@@ -219,7 +114,6 @@
         },
       }
     );
->>>>>>> f8189bad
 
     function addPermissions(apiHandler: lambda.Function) {
       if (props.ragEngines?.workspacesTable) {
@@ -339,16 +233,6 @@
         );
       }
 
-<<<<<<< HEAD
-    props.shared.xOriginVerifySecret.grantRead(apiHandler);
-    props.shared.apiKeysSecret.grantRead(apiHandler);
-    props.shared.configParameter.grantRead(apiHandler);
-    props.modelsParameter.grantRead(apiHandler);
-    props.sessionsTable.grantReadWriteData(apiHandler);
-    props.userFeedbackTable.grantReadWriteData(apiHandler);
-    props.ragEngines?.uploadBucket.grantReadWrite(apiHandler);
-    props.ragEngines?.processingBucket.grantReadWrite(apiHandler);
-=======
       for (const model of props.models) {
         apiHandler.addToRolePolicy(
           new iam.PolicyStatement({
@@ -357,7 +241,6 @@
           })
         );
       }
->>>>>>> f8189bad
 
       apiHandler.addToRolePolicy(
         new iam.PolicyStatement({
