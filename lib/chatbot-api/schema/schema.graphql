# Workspaces

input CreateWorkspaceAuroraInput {
  name: String!
  kind: String!
  embeddingsModelProvider: String!
  embeddingsModelName: String!
  crossEncoderModelProvider: String!
  crossEncoderModelName: String!
  languages: [String!]!
  metric: String!
  index: Boolean!
  hybridSearch: Boolean!
  chunkingStrategy: String!
  chunkSize: Int!
  chunkOverlap: Int!
}

input CreateWorkspaceKendraInput {
  name: String!
  kind: String!
  kendraIndexId: String!
  useAllData: Boolean!
}

input CreateWorkspaceOpenSearchInput {
  name: String!
  kind: String!
  embeddingsModelProvider: String!
  embeddingsModelName: String!
  crossEncoderModelProvider: String!
  crossEncoderModelName: String!
  languages: [String!]!
  hybridSearch: Boolean!
  chunkingStrategy: String!
  chunkSize: Int!
  chunkOverlap: Int!
}

input CalculateEmbeddingsInput {
  provider: String!
  model: String!
  passages: [String]!
}

type CrawlerProperties @aws_cognito_user_pools {
  followLinks: Boolean
  limit: Int
}

type CrossEncoderData @aws_cognito_user_pools {
  provider: String!
  name: String!
  default: Boolean!
}

type DeleteSessionResult @aws_cognito_user_pools {
  id: String
  deleted: Boolean!
}

type DetectedLanguage @aws_cognito_user_pools {
  code: String!
  score: Float!
}

type Document @aws_cognito_user_pools {
  workspaceId: String!
  id: String!
  type: String!
  subType: String
  status: String
  title: String
  path: String
  sizeInBytes: Int
  vectors: Int
  subDocuments: Int
  crawlerProperties: CrawlerProperties
  errors: [String!]
  createdAt: AWSDateTime!
  updatedAt: AWSDateTime
  rssFeedId: String
  rssLastCheckedAt: AWSDateTime
}

type DocumentResult @aws_cognito_user_pools {
  workspaceId: String!
  documentId: String!
  status: String
}

input DocumentSubscriptionStatusInput {
  workspaceId: String!
  documentId: String!
  status: String!
}

type DocumentsResult @aws_cognito_user_pools {
  items: [Document]!
  lastDocumentId: String
}

type Embedding @aws_cognito_user_pools {
  passage: String
  vector: [Float!]!
}

type EmbeddingModel @aws_cognito_user_pools {
  provider: String!
  name: String!
  dimensions: Int!
  default: Boolean
}

input FileUploadInput {
  workspaceId: String!
  fileName: String!
}

type FileUploadResult @aws_cognito_user_pools {
  url: String!
  fields: String
}

input GetDocumentInput {
  workspaceId: String!
  documentId: String!
}

input GetRSSPostsInput {
  workspaceId: String!
  documentId: String!
  lastDocumentId: String
}

type KendraIndex @aws_cognito_user_pools {
  id: String!
  name: String!
  external: Boolean!
}

input ListDocumentsInput {
  workspaceId: String!
  documentType: String!
  lastDocumentId: String
}

type Model @aws_cognito_user_pools {
  name: String!
  provider: String!
  interface: String!
  ragSupported: Boolean!
  inputModalities: [String!]!
  outputModalities: [String!]!
  streaming: Boolean!
}

type PassageRank @aws_cognito_user_pools {
  score: Float!
  passage: String!
}

input QnADocumentInput {
  workspaceId: String!
  question: String!
  answer: String!
}

type RagEngine @aws_cognito_user_pools {
  id: String!
  name: String!
  enabled: Boolean!
}

input RankPassagesInput {
  provider: String!
  model: String!
  reference: String!
  passages: [String]!
}

input RssFeedInput {
  workspaceId: String!
  address: String!
  limit: Int!
  title: String
  followLinks: Boolean!
}

input SemanticSearchInput {
  workspaceId: String!
  query: String!
}

type SemanticSearchItem @aws_cognito_user_pools {
  sources: [String]
  chunkId: String
  workspaceId: ID!
  documentId: String
  documentSubId: String
  documentSubType: String
  documentType: String!
  path: String
  language: String
  title: String
  content: String
  contentComplement: String
  vectorSearchScore: Float
  keywordSearchScore: Float
  score: Float
}

type SemanticSearchResult @aws_cognito_user_pools {
  engine: String!
  workspaceId: String!
  queryLanguage: String
  supportedLanguages: [String!]
  detectedLanguages: [DetectedLanguage!]
  items: [SemanticSearchItem!]
  vectorSearchMetric: String
  vectorSearchItems: [SemanticSearchItem!]
  keywordSearchItems: [SemanticSearchItem!]
}

type Session @aws_cognito_user_pools {
  id: String!
  title: String
  startTime: AWSDateTime!
  history: [SessionHistoryItem]
}

type SessionHistoryItem @aws_cognito_user_pools {
  type: String!
  content: String!
  metadata: String
}

input TextDocumentInput {
  workspaceId: String!
  title: String!
  content: String!
}

input WebsiteInput {
  workspaceId: String!
  sitemap: Boolean!
  address: String!
  followLinks: Boolean!
  limit: Int!
}

type Workspace @aws_cognito_user_pools {
  id: String!
  name: String!
  formatVersion: Int
  engine: String!
  status: String
  aossEngine: String
  languages: [String]
  hasIndex: Boolean
  embeddingsModelProvider: String
  embeddingsModelName: String
  embeddingsModelDimensions: Int
  crossEncoderModelName: String
  crossEncoderModelProvider: String
  metric: String
  index: Boolean
  hybridSearch: Boolean
  chunkingStrategy: String
  chunkSize: Int
  chunkOverlap: Int
  vectors: Int
  documents: Int
  sizeInBytes: Int
  kendraIndexId: String
  kendraIndexExternal: String
  kendraUseAllData: Boolean
  createdAt: AWSDateTime!
  updatedAt: AWSDateTime!
}

<<<<<<< HEAD
type User @aws_cognito_user_pools {
  name: String!
  email: String!
  role: String
  phoneNumber: String
  previousEmail: String
}

input ManageUserDataInput {
  name: String!
  email: String!
  role: String
  phoneNumber: String
  previousEmail: String
}

input ManageUserStateInput {
  email: String!
  action: String
=======
type Channel @aws_iam @aws_cognito_user_pools {
  data: String
  sessionId: String
  userId: String
>>>>>>> 0ace107f
}

type Mutation {
  createKendraWorkspace(input: CreateWorkspaceKendraInput!): Workspace!
    @aws_cognito_user_pools
  createOpenSearchWorkspace(input: CreateWorkspaceOpenSearchInput!): Workspace!
    @aws_cognito_user_pools
  createAuroraWorkspace(input: CreateWorkspaceAuroraInput!): Workspace!
    @aws_cognito_user_pools
  startKendraDataSync(workspaceId: String!): Boolean @aws_cognito_user_pools
  deleteWorkspace(workspaceId: String!): Boolean @aws_cognito_user_pools
  addTextDocument(input: TextDocumentInput!): DocumentResult
    @aws_cognito_user_pools
  addQnADocument(input: QnADocumentInput!): DocumentResult
    @aws_cognito_user_pools
  setDocumentSubscriptionStatus(
    input: DocumentSubscriptionStatusInput!
  ): DocumentResult @aws_cognito_user_pools
  addWebsite(input: WebsiteInput!): DocumentResult @aws_cognito_user_pools
  addRssFeed(input: RssFeedInput!): DocumentResult @aws_cognito_user_pools
  updateRssFeed(input: RssFeedInput!): DocumentResult @aws_cognito_user_pools
  deleteUserSessions: [DeleteSessionResult!] @aws_cognito_user_pools
  deleteSession(id: String!): DeleteSessionResult @aws_cognito_user_pools
<<<<<<< HEAD
  createUser(input: ManageUserDataInput!): User! @aws_cognito_user_pools
  editUser(input: ManageUserDataInput!): User! @aws_cognito_user_pools
  toggleUser(input: ManageUserStateInput): User! @aws_cognito_user_pools
  resetUserPassword(input: ManageUserStateInput): User! @aws_cognito_user_pools
  deleteUser(input: ManageUserStateInput): User! @aws_cognito_user_pools
=======
  # Real-time
  sendQuery(data: String): String @aws_cognito_user_pools
  publishResponse(sessionId: String, userId: String, data: String): Channel
    @aws_iam
>>>>>>> 0ace107f
}

type Query {
  checkHealth: Boolean @aws_cognito_user_pools
  getUploadFileURL(input: FileUploadInput!): FileUploadResult
    @aws_cognito_user_pools
  listModels: [Model!]! @aws_cognito_user_pools
  listWorkspaces: [Workspace!]! @aws_cognito_user_pools
  getWorkspace(workspaceId: String!): Workspace @aws_cognito_user_pools
  listRagEngines: [RagEngine!]! @aws_cognito_user_pools
  performSemanticSearch(input: SemanticSearchInput!): SemanticSearchResult!
    @aws_cognito_user_pools
  listSessions: [Session!]! @aws_cognito_user_pools
  listEmbeddingModels: [EmbeddingModel!]! @aws_cognito_user_pools
  calculateEmbeddings(input: CalculateEmbeddingsInput!): [Embedding]!
    @aws_cognito_user_pools
  getSession(id: String!): Session @aws_cognito_user_pools
  listKendraIndexes: [KendraIndex!]! @aws_cognito_user_pools
  isKendraDataSynching(workspaceId: String!): Boolean @aws_cognito_user_pools
  listDocuments(input: ListDocumentsInput!): DocumentsResult!
    @aws_cognito_user_pools
  getDocument(input: GetDocumentInput!): Document @aws_cognito_user_pools
  getRSSPosts(input: GetRSSPostsInput!): DocumentsResult @aws_cognito_user_pools
  listCrossEncoders: [CrossEncoderData!] @aws_cognito_user_pools
  rankPassages(input: RankPassagesInput!): [PassageRank!]!
    @aws_cognito_user_pools
  listUsers: [User!]! @aws_cognito_user_pools
  getUser(userId: String!): User! @aws_cognito_user_pools
}

type Subscription {
  receiveMessages(sessionId: String): Channel
    @aws_subscribe(mutations: ["publishResponse"])
    @aws_cognito_user_pools
}

schema {
  query: Query
  mutation: Mutation
  subscription: Subscription
}<|MERGE_RESOLUTION|>--- conflicted
+++ resolved
@@ -279,7 +279,12 @@
   updatedAt: AWSDateTime!
 }
 
-<<<<<<< HEAD
+type Channel @aws_iam @aws_cognito_user_pools {
+  data: String
+  sessionId: String
+  userId: String
+}
+
 type User @aws_cognito_user_pools {
   name: String!
   email: String!
@@ -299,12 +304,6 @@
 input ManageUserStateInput {
   email: String!
   action: String
-=======
-type Channel @aws_iam @aws_cognito_user_pools {
-  data: String
-  sessionId: String
-  userId: String
->>>>>>> 0ace107f
 }
 
 type Mutation {
@@ -328,18 +327,15 @@
   updateRssFeed(input: RssFeedInput!): DocumentResult @aws_cognito_user_pools
   deleteUserSessions: [DeleteSessionResult!] @aws_cognito_user_pools
   deleteSession(id: String!): DeleteSessionResult @aws_cognito_user_pools
-<<<<<<< HEAD
+  # Real-time
+  sendQuery(data: String): String @aws_cognito_user_pools
+  publishResponse(sessionId: String, userId: String, data: String): Channel
+    @aws_iam
   createUser(input: ManageUserDataInput!): User! @aws_cognito_user_pools
   editUser(input: ManageUserDataInput!): User! @aws_cognito_user_pools
   toggleUser(input: ManageUserStateInput): User! @aws_cognito_user_pools
   resetUserPassword(input: ManageUserStateInput): User! @aws_cognito_user_pools
   deleteUser(input: ManageUserStateInput): User! @aws_cognito_user_pools
-=======
-  # Real-time
-  sendQuery(data: String): String @aws_cognito_user_pools
-  publishResponse(sessionId: String, userId: String, data: String): Channel
-    @aws_iam
->>>>>>> 0ace107f
 }
 
 type Query {
