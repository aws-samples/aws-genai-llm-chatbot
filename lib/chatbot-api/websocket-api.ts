import * as cdk from "aws-cdk-lib";
import * as iam from "aws-cdk-lib/aws-iam";

import * as sns from "aws-cdk-lib/aws-sns";
import * as subscriptions from "aws-cdk-lib/aws-sns-subscriptions";
import * as sqs from "aws-cdk-lib/aws-sqs";
import * as xray from "aws-cdk-lib/aws-xray";
import { Construct } from "constructs";

import { Shared } from "../shared";
import { Direction } from "../shared/types";
import { RealtimeResolvers } from "./appsync-ws";
import { UserPool } from "aws-cdk-lib/aws-cognito";
import * as appsync from "aws-cdk-lib/aws-appsync";
import { NagSuppressions } from "cdk-nag";

interface RealtimeGraphqlApiBackendProps {
  readonly shared: Shared;
  readonly userPool: UserPool;
  readonly api: appsync.GraphqlApi;
  readonly logRetention?: number;
  readonly advancedMonitoring?: boolean;
}

export class RealtimeGraphqlApiBackend extends Construct {
  public readonly messagesTopic: sns.Topic;
  public readonly resolvers: RealtimeResolvers;
  public readonly queue: sqs.Queue;

  constructor(
    scope: Construct,
    id: string,
    props: RealtimeGraphqlApiBackendProps
  ) {
    super(scope, id);
    // Create the main Message Topic acting as a message bus
    const messagesTopic = new sns.Topic(this, "MessagesTopic", {
<<<<<<< HEAD
      enforceSSL: true,
      masterKey: props.shared.kmsKey,
    });
=======
      tracingConfig: props.advancedMonitoring
        ? sns.TracingConfig.ACTIVE
        : sns.TracingConfig.PASS_THROUGH,
    });

    if (props.advancedMonitoring) {
      // https://docs.aws.amazon.com/xray/latest/devguide/xray-services-sns.html#xray-services-sns-configuration
      const stack = cdk.Stack.of(scope);
      new xray.CfnResourcePolicy(this, "SNSResourcePolicy", {
        policyName: "SNSResourcePolicy",
        policyDocument: JSON.stringify(
          new iam.PolicyDocument({
            statements: [
              new iam.PolicyStatement({
                effect: iam.Effect.ALLOW,
                principals: [new iam.ServicePrincipal("sns.amazonaws.com")],
                actions: [
                  "xray:PutTraceSegments",
                  "xray:GetSamplingRules",
                  "xray:GetSamplingTargets",
                ],
                resources: ["*"],
                conditions: {
                  StringEquals: {
                    "aws:SourceAccount": stack.account,
                  },
                  StringLike: {
                    "aws:SourceArn": `arn:${stack.partition}:sns:${stack.region}:${stack.account}:*`,
                  },
                },
              }),
            ],
          })
        ),
      });
    }
>>>>>>> ae337e5f

    const deadLetterQueue = new sqs.Queue(this, "OutgoingMessagesDLQ", {
      encryption: props.shared.queueKmsKey
        ? sqs.QueueEncryption.KMS
        : undefined,
      encryptionMasterKey: props.shared.queueKmsKey,
      enforceSSL: true,
    });

    const queue = new sqs.Queue(this, "OutgoingMessagesQueue", {
      encryption: props.shared.queueKmsKey
        ? sqs.QueueEncryption.KMS
        : undefined,
      encryptionMasterKey: props.shared.queueKmsKey,
      removalPolicy: cdk.RemovalPolicy.DESTROY,
      enforceSSL: true,
      deadLetterQueue: {
        queue: deadLetterQueue,
        maxReceiveCount: 3,
      },
    });

    // grant eventbridge permissions to send messages to the queue
    queue.addToResourcePolicy(
      new iam.PolicyStatement({
        actions: ["sqs:SendMessage"],
        resources: [queue.queueArn],
        principals: [
          new iam.ServicePrincipal("events.amazonaws.com"),
          new iam.ServicePrincipal("sqs.amazonaws.com"),
        ],
      })
    );

    const resolvers = new RealtimeResolvers(this, "Resolvers", {
      queue: queue,
      topic: messagesTopic,
      topicKey: props.shared.kmsKey,
      userPool: props.userPool,
      shared: props.shared,
      api: props.api,
      logRetention: props.logRetention,
      advancedMonitoring: props.advancedMonitoring,
    });

    // Route all outgoing messages to the websocket interface queue
    messagesTopic.addSubscription(
      new subscriptions.SqsSubscription(queue, {
        filterPolicyWithMessageBody: {
          direction: sns.FilterOrPolicy.filter(
            sns.SubscriptionFilter.stringFilter({
              allowlist: [Direction.Out],
            })
          ),
        },
      })
    );

    this.messagesTopic = messagesTopic;
    this.resolvers = resolvers;
    this.queue = queue;

    /**
     * CDK NAG suppression
     */
    NagSuppressions.addResourceSuppressions(messagesTopic, [
      { id: "AwsSolutions-SNS2", reason: "No sensitive data in topic." },
      { id: "AwsSolutions-SNS3", reason: "No sensitive data in topic." },
    ]);
  }
}<|MERGE_RESOLUTION|>--- conflicted
+++ resolved
@@ -35,11 +35,8 @@
     super(scope, id);
     // Create the main Message Topic acting as a message bus
     const messagesTopic = new sns.Topic(this, "MessagesTopic", {
-<<<<<<< HEAD
       enforceSSL: true,
       masterKey: props.shared.kmsKey,
-    });
-=======
       tracingConfig: props.advancedMonitoring
         ? sns.TracingConfig.ACTIVE
         : sns.TracingConfig.PASS_THROUGH,
@@ -76,7 +73,6 @@
         ),
       });
     }
->>>>>>> ae337e5f
 
     const deadLetterQueue = new sqs.Queue(this, "OutgoingMessagesDLQ", {
       encryption: props.shared.queueKmsKey
