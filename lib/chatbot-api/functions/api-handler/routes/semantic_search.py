--- conflicted
+++ resolved
@@ -15,9 +15,10 @@
     query: str
 
 
+
+
 @router.resolver(field_name="performSemanticSearch")
 @tracer.capture_method
-<<<<<<< HEAD
 @permissions.approved_roles(
     [
         permissions.ADMIN_ROLE,
@@ -25,13 +26,9 @@
         permissions.WORKSPACES_USER_ROLE,
     ]
 )
-def semantic_search(workspaceId: str, query: str):
-    if len(query) == 0 or len(query) > 1000:
-=======
 def semantic_search(input: dict):
     request = SemanticSearchRequest(**input)
     if len(request.query) == 0 or len(request.query) > 1000:
->>>>>>> c3634e73
         raise genai_core.types.CommonError(
             "Query must be between 1 and 1000 characters"
         )
