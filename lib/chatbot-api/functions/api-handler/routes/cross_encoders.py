import genai_core.types
import genai_core.parameters
import genai_core.cross_encoder
from typing import List
from pydantic import BaseModel
from aws_lambda_powertools import Logger, Tracer
from aws_lambda_powertools.event_handler.appsync import Router

tracer = Tracer()
router = Router()
logger = Logger()


class CrossEncodersRequest(BaseModel):
    provider: str
    model: str
    reference: str
    passages: List[str]


@router.resolver(field_name="listCrossEncoders")
@tracer.capture_method
def models():
    models = genai_core.cross_encoder.get_cross_encoder_models()

    return models


@router.resolver(field_name="rankPassages")
@tracer.capture_method
<<<<<<< HEAD
def cross_encoders():
    data: dict = router.current_event.json_body
    request = CrossEncodersRequest(**data)
    config = genai_core.parameters.get_config()
    crossEncodingEnabled = config["rag"]["crossEncodingEnabled"]
    if (crossEncodingEnabled):
        selected_model = genai_core.cross_encoder.get_cross_encoder_model(request.provider, request.model)
=======
def cross_encoders(input: dict):
    request = CrossEncodersRequest(**input)
    selected_model = genai_core.cross_encoder.get_cross_encoder_model(
        request.provider, request.model
    )
>>>>>>> dda6e4e8

        if selected_model is None:
            raise genai_core.types.CommonError("Model not found")

<<<<<<< HEAD
        ret_value = genai_core.cross_encoder.rank_passages(selected_model, request.input, request.passages)
        return {"ok": True, "data": ret_value}

    return {"ok": True, "data": request.passages}
=======
    ret_value = genai_core.cross_encoder.rank_passages(
        selected_model, request.reference, request.passages
    )
    return [{"score": v, "passage": p} for v, p in zip(ret_value, request.passages)]
>>>>>>> dda6e4e8
<|MERGE_RESOLUTION|>--- conflicted
+++ resolved
@@ -28,33 +28,21 @@
 
 @router.resolver(field_name="rankPassages")
 @tracer.capture_method
-<<<<<<< HEAD
-def cross_encoders():
-    data: dict = router.current_event.json_body
-    request = CrossEncodersRequest(**data)
+def cross_encoders(input: dict):
+    request = CrossEncodersRequest(**input)
     config = genai_core.parameters.get_config()
     crossEncodingEnabled = config["rag"]["crossEncodingEnabled"]
     if (crossEncodingEnabled):
-        selected_model = genai_core.cross_encoder.get_cross_encoder_model(request.provider, request.model)
-=======
-def cross_encoders(input: dict):
-    request = CrossEncodersRequest(**input)
-    selected_model = genai_core.cross_encoder.get_cross_encoder_model(
-        request.provider, request.model
-    )
->>>>>>> dda6e4e8
+        selected_model = genai_core.cross_encoder.get_cross_encoder_model(
+            request.provider, request.model
+        )
 
         if selected_model is None:
             raise genai_core.types.CommonError("Model not found")
 
-<<<<<<< HEAD
-        ret_value = genai_core.cross_encoder.rank_passages(selected_model, request.input, request.passages)
-        return {"ok": True, "data": ret_value}
+        ret_value = genai_core.cross_encoder.rank_passages(
+            selected_model, request.reference, request.passages
+        )
+        return [{"score": v, "passage": p} for v, p in zip(ret_value, request.passages)]
 
-    return {"ok": True, "data": request.passages}
-=======
-    ret_value = genai_core.cross_encoder.rank_passages(
-        selected_model, request.reference, request.passages
-    )
-    return [{"score": v, "passage": p} for v, p in zip(ret_value, request.passages)]
->>>>>>> dda6e4e8
+    return [{"score": 0, "passage": p} for p in request.passages]