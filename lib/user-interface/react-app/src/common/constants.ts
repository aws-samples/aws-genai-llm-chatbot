--- conflicted
+++ resolved
@@ -1,11 +1,6 @@
 import { StatusIndicatorProps } from "@cloudscape-design/components";
 import { SemanticSearchResult } from "../API";
-<<<<<<< HEAD
-import { UserRole } from '../common/types'
-
-
-=======
->>>>>>> 4e59d88a
+import { UserRole } from "../common/types";
 
 export const languageList = [
   { value: "simple", label: "Simple" },
@@ -123,7 +118,6 @@
         return "Chatbot User";
     }
   }
-
 }
 
 export const CHATBOT_NAME = "AWS GenAI Chatbot";