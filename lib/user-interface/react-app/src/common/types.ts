--- conflicted
+++ resolved
@@ -86,7 +86,6 @@
   name: string;
   kendraIndex: SelectProps.Option | null;
   useAllData: boolean;
-<<<<<<< HEAD
 }
 
 export interface UserConfig {
@@ -139,6 +138,4 @@
   ENABLE,
   RESET_PASSWORD,
   NO_ACTION,
-=======
->>>>>>> 4e59d88a
 }