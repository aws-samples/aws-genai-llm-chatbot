--- conflicted
+++ resolved
@@ -4,7 +4,7 @@
   HeaderProps,
   SpaceBetween,
 } from "@cloudscape-design/components";
-import { UserRole } from '../../../common/types'
+import { UserRole } from "../../../common/types";
 import RouterButton from "../../../components/wrappers/router-button";
 import { useNavigate } from "react-router-dom";
 import { useContext, useState } from "react";
@@ -13,10 +13,7 @@
 import { AppContext } from "../../../common/app-context";
 import { Workspace } from "../../../API";
 import { Utils } from "../../../common/utils";
-<<<<<<< HEAD
 import { UserContext } from "../../../common/user-context";
-=======
->>>>>>> 4e59d88a
 
 interface WorkspacesPageHeaderProps extends HeaderProps {
   title?: string;
