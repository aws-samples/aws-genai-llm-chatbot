--- conflicted
+++ resolved
@@ -1,10 +1,6 @@
-<<<<<<< HEAD
-import { OpenSearchWorkspaceCreateInput } from "../../../common/types";
-=======
 import {
   OpenSearchWorkspaceCreateInput,
 } from "../../../common/types";
->>>>>>> 45bd26f9
 import {
   Container,
   Header,
