--- conflicted
+++ resolved
@@ -13,11 +13,8 @@
 import BaseAppLayout from "../../../components/base-app-layout";
 import { CHATBOT_NAME } from "../../../common/constants";
 import { RagEngine } from "../../../API";
-<<<<<<< HEAD
 import { useNavigate } from "react-router-dom";
 import { UserContext } from "../../../common/user-context";
-=======
->>>>>>> 4e59d88a
 
 const CARD_DEFINITIONS = {
   header: (item: RagEngine) => (
@@ -47,10 +44,7 @@
   const onFollow = useOnFollow();
   const navigate = useNavigate();
   const appContext = useContext(AppContext);
-<<<<<<< HEAD
   const userContext = useContext(UserContext);
-=======
->>>>>>> 4e59d88a
   const [data, setData] = useState<RagEngine[]>([]);
   const [loading, setLoading] = useState(true);
 
@@ -73,15 +67,9 @@
       const apiClient = new ApiClient(appContext);
       try {
         const result = await apiClient.ragEngines.getRagEngines();
-<<<<<<< HEAD
-        if(result.data?.listRagEngines){
+        if (result.data?.listRagEngines) {
           setData(result.data?.listRagEngines);
         }
-        
-=======
-
-        setData(result.data?.listRagEngines!);
->>>>>>> 4e59d88a
       } catch (error) {
         console.error(error);
       }
