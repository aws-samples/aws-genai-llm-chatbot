--- conflicted
+++ resolved
@@ -22,11 +22,7 @@
 import BaseAppLayout from "../../../components/base-app-layout";
 import { useNavigate, useParams } from "react-router-dom";
 import { useCallback, useContext, useEffect, useState } from "react";
-<<<<<<< HEAD
 import { DocumentSubscriptionStatus, UserRole } from "../../../common/types";
-=======
-import { DocumentSubscriptionStatus } from "../../../common/types";
->>>>>>> 4e59d88a
 import { AppContext } from "../../../common/app-context";
 import { ApiClient } from "../../../common/api-client/api-client";
 import { CHATBOT_NAME, Labels } from "../../../common/constants";
@@ -35,10 +31,7 @@
 import { Utils } from "../../../common/utils";
 import { useForm } from "../../../common/hooks/use-form";
 import { Workspace, Document, DocumentsResult } from "../../../API";
-<<<<<<< HEAD
 import { UserContext } from "../../../common/user-context";
-=======
->>>>>>> 4e59d88a
 
 export default function RssFeed() {
   const appContext = useContext(AppContext);
@@ -62,7 +55,6 @@
   const [submitting, setSubmitting] = useState(false);
   const [postsLoading, setPostsLoading] = useState(true);
 
-
   useEffect(() => {
     if (
       ![
@@ -74,8 +66,6 @@
       navigate("/");
     }
   }, [userContext, navigate]);
-
-
 
   const getWorkspace = useCallback(async () => {
     if (!appContext || !workspaceId) return;
@@ -166,25 +156,14 @@
           const result = await apiClient.documents.disableRssSubscription(
             workspaceId,
             feedId
-<<<<<<< HEAD
           );
           setIsEditingCrawlerSettings(false);
 
-          if(result.data?.setDocumentSubscriptionStatus?.status == "enabled"){
-            setRssSubscriptionStatus(DocumentSubscriptionStatus.ENABLED)
-          }else{
-            setRssSubscriptionStatus(DocumentSubscriptionStatus.DISABLED)
+          if (result.data?.setDocumentSubscriptionStatus?.status == "enabled") {
+            setRssSubscriptionStatus(DocumentSubscriptionStatus.ENABLED);
+          } else {
+            setRssSubscriptionStatus(DocumentSubscriptionStatus.DISABLED);
           }
-=======
-          );
-          setIsEditingCrawlerSettings(false);
-
-          setRssSubscriptionStatus(
-            result.data?.setDocumentSubscriptionStatus!.status! == "enabled"
-              ? DocumentSubscriptionStatus.ENABLED
-              : DocumentSubscriptionStatus.DISABLED
-          );
->>>>>>> 4e59d88a
         } catch (error) {
           console.error(Utils.getErrorMessage(error));
         }
@@ -194,21 +173,12 @@
           const result = await apiClient.documents.enableRssSubscription(
             workspaceId,
             feedId
-<<<<<<< HEAD
           );
-          if(result.data?.setDocumentSubscriptionStatus?.status == "enabled"){
-            setRssSubscriptionStatus(DocumentSubscriptionStatus.ENABLED)
-          }else{
-            setRssSubscriptionStatus(DocumentSubscriptionStatus.DISABLED)
+          if (result.data?.setDocumentSubscriptionStatus?.status == "enabled") {
+            setRssSubscriptionStatus(DocumentSubscriptionStatus.ENABLED);
+          } else {
+            setRssSubscriptionStatus(DocumentSubscriptionStatus.DISABLED);
           }
-=======
-          );
-          setRssSubscriptionStatus(
-            result.data?.setDocumentSubscriptionStatus!.status! == "enabled"
-              ? DocumentSubscriptionStatus.ENABLED
-              : DocumentSubscriptionStatus.DISABLED
-          );
->>>>>>> 4e59d88a
         } catch (error) {
           console.error(Utils.getErrorMessage(error));
         }
@@ -312,8 +282,7 @@
                     )
                   }
                 >
-                  {rssSubscriptionStatus ==
-                  DocumentSubscriptionStatus.ENABLED
+                  {rssSubscriptionStatus == DocumentSubscriptionStatus.ENABLED
                     ? "Disable RSS Feed Subscription"
                     : "Enable RSS Feed Subscription"}
                 </Button>
@@ -321,8 +290,7 @@
                   onClick={() => setIsEditingCrawlerSettings(true)}
                   disabled={
                     isEditingCrawlerSettings ||
-                    rssSubscriptionStatus ==
-                      DocumentSubscriptionStatus.DISABLED
+                    rssSubscriptionStatus == DocumentSubscriptionStatus.DISABLED
                   }
                 >
                   Edit Website Crawler Configuration
@@ -479,7 +447,7 @@
               </SpaceBetween>
             </Container>
             <Table
-              loading={postsLoading}
+              loading={postsLoading || loading}
               loadingText={`Loading RSS Subscription Posts`}
               columnDefinitions={[
                 {
