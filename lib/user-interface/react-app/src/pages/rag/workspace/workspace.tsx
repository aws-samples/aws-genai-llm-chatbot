import {
  BreadcrumbGroup,
  ContentLayout,
  Flashbar,
  Header,
  SpaceBetween,
  StatusIndicator,
  Tabs,
} from "@cloudscape-design/components";
import useOnFollow from "../../../common/hooks/use-on-follow";
import BaseAppLayout from "../../../components/base-app-layout";
import { useNavigate, useParams, useSearchParams } from "react-router-dom";
import { useCallback, useContext, useEffect, useState } from "react";
import { AppContext } from "../../../common/app-context";
import { UserContext } from "../../../common/user-context";
import { UserRole } from '../../../common/types'
import { ApiClient } from "../../../common/api-client/api-client";
import { Utils } from "../../../common/utils";
import RouterButton from "../../../components/wrappers/router-button";
import RouterButtonDropdown from "../../../components/wrappers/router-button-dropdown";
import AuroraWorkspaceSettings from "./aurora-workspace-settings";
import DocumentsTab from "./documents-tab";
import OpenSearchWorkspaceSettings from "./open-search-workspace-settings";
import KendraWorkspaceSettings from "./kendra-workspace-settings";
import { CHATBOT_NAME } from "../../../common/constants";
import { Workspace } from "../../../API";

export default function WorkspacePane() {
  const appContext = useContext(AppContext);
  const userContext = useContext(UserContext);
  const navigate = useNavigate();
  const onFollow = useOnFollow();
  const { workspaceId } = useParams();
  const [searchParams, setSearchParams] = useSearchParams();
  const [activeTab, setActiveTab] = useState(searchParams.get("tab") || "file");
  const [loading, setLoading] = useState(true);
  const [workspace, setWorkspace] = useState<Workspace | undefined | null>(
    null
  );
<<<<<<< HEAD

  useEffect(() => {
    if (
      ![
        UserRole.ADMIN,
        UserRole.WORKSPACES_MANAGER,
        UserRole.WORKSPACES_USER,
      ].includes(userContext.userRole)
    ) {
      navigate("/");
    }
  }, [userContext, navigate]);
=======
>>>>>>> 4e59d88a

  const getWorkspace = useCallback(async () => {
    if (!appContext || !workspaceId) return;

    const apiClient = new ApiClient(appContext);
    try {
      const result = await apiClient.workspaces.getWorkspace(workspaceId);
      if (!result.data?.getWorkspace) {
        navigate("/rag/workspaces");
        return;
      }
      setWorkspace(result.data!.getWorkspace);
    } catch (error) {
      console.error(error);
    }
    setLoading(false);
  }, [appContext, navigate, workspaceId]);

  useEffect(() => {
    getWorkspace();
  }, [getWorkspace]);

  const showTabs = !workspace?.kendraIndexExternal;
  const disabledTabs =
    workspace?.engine === "kendra" ? ["qna", "website", "rssfeed"] : [];

  return (
    <BaseAppLayout
      contentType="cards"
      breadcrumbs={
        <BreadcrumbGroup
          onFollow={onFollow}
          items={[
            {
              text: CHATBOT_NAME,
              href: "/",
            },
            {
              text: "RAG",
              href: "/rag",
            },
            {
              text: "Workspaces",
              href: "/rag/workspaces",
            },
            {
              text: workspace?.name || "",
              href: `/rag/workspaces/${workspace?.id}`,
            },
          ]}
        />
      }
      content={
        <ContentLayout
          header={
            <Header
              variant="h1"
              actions={
                <SpaceBetween direction="horizontal" size="xs">
                  <RouterButton
                    href={`/rag/semantic-search?workspaceId=${workspaceId}`}
                  >
                    Semantic search
                  </RouterButton>
                  {![UserRole.ADMIN, UserRole.WORKSPACES_MANAGER].includes(
                    userContext.userRole
                  ) ?? (
                    <RouterButtonDropdown
                      items={[
                        {
                          id: "upload-file",
                          text: "Upload files",
                          href: `/rag/workspaces/add-data?tab=file&workspaceId=${workspaceId}`,
                        },
                        {
                          id: "add-text",
                          text: "Add texts",
                          href: `/rag/workspaces/add-data?tab=text&workspaceId=${workspaceId}`,
                        },
                        {
                          id: "add-qna",
                          text: "Add Q&A",
                          href: `/rag/workspaces/add-data?tab=qna&workspaceId=${workspaceId}`,
                        },
                        {
                          id: "crawl-website",
                          text: "Crawl website",
                          href: `/rag/workspaces/add-data?tab=website&workspaceId=${workspaceId}`,
                        },
                        {
                          id: "add-rss-subscription",
                          text: "Add RSS subscription",
                          href: `/rag/workspaces/add-data?tab=rssfeed&workspaceId=${workspaceId}`,
                        },
                      ]}
                    >
                      Add data
                    </RouterButtonDropdown>
                  )}
                </SpaceBetween>
              }
            >
              {loading ? (
                <StatusIndicator type="loading">Loading...</StatusIndicator>
              ) : (
                workspace?.name
              )}
            </Header>
          }
        >
          <SpaceBetween size="l">
            {workspace && workspace.engine === "aurora" && (
              <AuroraWorkspaceSettings workspace={workspace} />
            )}
            {workspace && workspace.engine === "opensearch" && (
              <OpenSearchWorkspaceSettings workspace={workspace} />
            )}
            {workspace && workspace.engine === "kendra" && (
              <KendraWorkspaceSettings workspace={workspace} />
            )}
            {workspace?.kendraIndexExternal && (
              <Flashbar
                items={[
                  {
                    type: "info",
                    content: (
                      <>
                        Data upload is not available for external Kendra indexes
                      </>
                    ),
                  },
                ]}
              />
            )}
            {workspace && showTabs && (
              <Tabs
                tabs={[
                  {
                    label: "Files",
                    id: "file",
                    content: (
                      <DocumentsTab
                        workspaceId={workspaceId}
                        documentType="file"
                      />
                    ),
                  },
                  {
                    label: "Texts",
                    id: "text",
                    content: (
                      <DocumentsTab
                        workspaceId={workspaceId}
                        documentType="text"
                      />
                    ),
                  },
                  {
                    label: "Q&A",
                    id: "qna",
                    disabled: disabledTabs.includes("qna"),
                    content: (
                      <DocumentsTab
                        workspaceId={workspaceId}
                        documentType="qna"
                      />
                    ),
                  },
                  {
                    label: "Websites",
                    id: "website",
                    disabled: disabledTabs.includes("website"),
                    content: (
                      <DocumentsTab
                        workspaceId={workspaceId}
                        documentType="website"
                      />
                    ),
                  },
                  {
                    label: "RSS Feeds",
                    id: "rssfeed",
                    disabled: disabledTabs.includes("rssfeed"),
                    content: (
                      <DocumentsTab
                        workspaceId={workspaceId}
                        documentType="rssfeed"
                      />
                    ),
                  },
                ]}
                activeTabId={activeTab}
                onChange={({ detail: { activeTabId } }) => {
                  setActiveTab(activeTabId);
                  setSearchParams((current) => ({
                    ...Utils.urlSearchParamsToRecord(current),
                    tab: activeTabId,
                  }));
                }}
              />
            )}
          </SpaceBetween>
        </ContentLayout>
      }
    />
  );
}<|MERGE_RESOLUTION|>--- conflicted
+++ resolved
@@ -13,7 +13,7 @@
 import { useCallback, useContext, useEffect, useState } from "react";
 import { AppContext } from "../../../common/app-context";
 import { UserContext } from "../../../common/user-context";
-import { UserRole } from '../../../common/types'
+import { UserRole } from "../../../common/types";
 import { ApiClient } from "../../../common/api-client/api-client";
 import { Utils } from "../../../common/utils";
 import RouterButton from "../../../components/wrappers/router-button";
@@ -37,7 +37,6 @@
   const [workspace, setWorkspace] = useState<Workspace | undefined | null>(
     null
   );
-<<<<<<< HEAD
 
   useEffect(() => {
     if (
@@ -50,8 +49,6 @@
       navigate("/");
     }
   }, [userContext, navigate]);
-=======
->>>>>>> 4e59d88a
 
   const getWorkspace = useCallback(async () => {
     if (!appContext || !workspaceId) return;
