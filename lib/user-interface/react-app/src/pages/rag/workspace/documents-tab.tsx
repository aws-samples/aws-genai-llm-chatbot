import {
  Table,
  Header,
  SpaceBetween,
  Button,
  Pagination,
} from "@cloudscape-design/components";
import { useCallback, useContext, useEffect, useState } from "react";
<<<<<<< HEAD
import { RagDocumentType, UserRole } from "../../../common/types";
=======
import { RagDocumentType } from "../../../common/types";
>>>>>>> 4e59d88a
import RouterButton from "../../../components/wrappers/router-button";
import { TableEmptyState } from "../../../components/table-empty-state";
import { AppContext } from "../../../common/app-context";
import { ApiClient } from "../../../common/api-client/api-client";
import { getColumnDefinition } from "./columns";
import { Utils } from "../../../common/utils";
import { DocumentsResult } from "../../../API";
<<<<<<< HEAD
import { UserContext } from "../../../common/user-context";
=======

>>>>>>> 4e59d88a
export interface DocumentsTabProps {
  workspaceId?: string;
  documentType: RagDocumentType;
}

export default function DocumentsTab(props: DocumentsTabProps) {
  const appContext = useContext(AppContext);
  const userContext = useContext(UserContext);
  const [loading, setLoading] = useState(true);
  const [currentPageIndex, setCurrentPageIndex] = useState(1);
  const [pages, setPages] = useState<(DocumentsResult | undefined)[]>([]);
<<<<<<< HEAD

=======
>>>>>>> 4e59d88a

  const getDocuments = useCallback(
    async (params: { lastDocumentId?: string; pageIndex?: number }) => {
      if (!appContext) return;
      if (!props.workspaceId) return;

      setLoading(true);

      const apiClient = new ApiClient(appContext);
      try {
        const result = await apiClient.documents.getDocuments(
          props.workspaceId,
          props.documentType,
          params?.lastDocumentId
        );

        setPages((current) => {
          const foundIndex = current.findIndex(
            (c) =>
              c!.lastDocumentId === result.data!.listDocuments.lastDocumentId
          );

          if (foundIndex !== -1) {
            current[foundIndex] = result.data?.listDocuments;
            return [...current];
          } else if (typeof params.pageIndex !== "undefined") {
            current[params.pageIndex - 1] = result.data?.listDocuments;
            return [...current];
          } else if (result.data?.listDocuments.items.length === 0) {
            return current;
          } else {
            return [...current, result.data?.listDocuments];
          }
        });
      } catch (error) {
        console.error(Utils.getErrorMessage(error));
      }

      setLoading(false);
    },
    [appContext, props.documentType, props.workspaceId]
  );

  useEffect(() => {
    getDocuments({});
  }, [getDocuments]);

  const onNextPageClick = async () => {
    const lastDocumentId = pages[currentPageIndex - 1]?.lastDocumentId;

    if (lastDocumentId) {
      if (pages.length <= currentPageIndex) {
        await getDocuments({ lastDocumentId });
      }

      setCurrentPageIndex((current) => Math.min(pages.length + 1, current + 1));
    }
  };

  const onPreviousPageClick = async () => {
    setCurrentPageIndex((current) =>
      Math.max(1, Math.min(pages.length - 1, current - 1))
    );
  };

  const refreshPage = async () => {
    if (currentPageIndex <= 1) {
      await getDocuments({ pageIndex: currentPageIndex });
    } else {
      const lastDocumentId = pages[currentPageIndex - 2]?.lastDocumentId!;
      await getDocuments({ lastDocumentId });
    }
  };

  const typeStr = ragDocumentTypeToString(props.documentType);
  const typeAddStr = ragDocumentTypeToAddString(props.documentType);
  const typeTitleStr = ragDocumentTypeToTitleString(props.documentType);

  const columnDefinitions = getColumnDefinition(props.documentType);

  return (
    <Table
      loading={loading}
      loadingText={`Loading ${typeStr}s`}
      columnDefinitions={columnDefinitions}
      items={pages[Math.min(pages.length - 1, currentPageIndex - 1)]?.items!}
      header={
        <Header
          actions={
            <SpaceBetween direction="horizontal" size="xs">
              <Button iconName="refresh" onClick={refreshPage} />
              {[UserRole.ADMIN, UserRole.WORKSPACES_MANAGER].includes(
                userContext.userRole
              ) ? (
                <RouterButton
                  href={`/rag/workspaces/add-data?workspaceId=${props.workspaceId}&tab=${props.documentType}`}
                >
                  {typeAddStr}
                </RouterButton>
              ) : null}
            </SpaceBetween>
          }
          description="Please expect a delay for your changes to be reflected. Press the refresh button to see the latest changes."
        >
          {typeTitleStr}
        </Header>
      }
      empty={
        [UserRole.ADMIN, UserRole.WORKSPACES_MANAGER].includes(
          userContext.userRole
        ) ? (
          <TableEmptyState
            resourceName={typeStr}
            createHref={`/rag/workspaces/add-data?workspaceId=${props.workspaceId}&tab=${props.documentType}`}
            createText={typeAddStr}
          />
        ) : (
          <TableEmptyState resourceName={typeStr} createText={typeAddStr} />
        )
      }
      pagination={
        pages.length === 0 ? null : (
          <Pagination
            openEnd={true}
            pagesCount={0}
            currentPageIndex={currentPageIndex}
            onNextPageClick={onNextPageClick}
            onPreviousPageClick={onPreviousPageClick}
          />
        )
      }
    />
  );
}

function ragDocumentTypeToString(type: RagDocumentType) {
  switch (type) {
    case "file":
      return "File";
    case "text":
      return "Text";
    case "qna":
      return "Q&A";
    case "website":
      return "Website";
    case "rssfeed":
      return "RSS Feed";
    case "rsspost":
      return "RSS Post";
  }
}

function ragDocumentTypeToTitleString(type: RagDocumentType) {
  switch (type) {
    case "file":
      return "Files";
    case "text":
      return "Texts";
    case "qna":
      return "Q&As";
    case "website":
      return "Websites";
    case "rssfeed":
      return "RSS Feeds";
    case "rsspost":
      return "RSS Posts";
  }
}

function ragDocumentTypeToAddString(type: RagDocumentType) {
  switch (type) {
    case "file":
      return "Upload files";
    case "text":
      return "Add texts";
    case "qna":
      return "Add Q&A";
    case "website":
      return "Crawl website";
    case "rssfeed":
      return "Subcribe to RSS Feed";
    case "rsspost":
      return "Add RSS Post";
  }
}<|MERGE_RESOLUTION|>--- conflicted
+++ resolved
@@ -6,11 +6,7 @@
   Pagination,
 } from "@cloudscape-design/components";
 import { useCallback, useContext, useEffect, useState } from "react";
-<<<<<<< HEAD
 import { RagDocumentType, UserRole } from "../../../common/types";
-=======
-import { RagDocumentType } from "../../../common/types";
->>>>>>> 4e59d88a
 import RouterButton from "../../../components/wrappers/router-button";
 import { TableEmptyState } from "../../../components/table-empty-state";
 import { AppContext } from "../../../common/app-context";
@@ -18,11 +14,7 @@
 import { getColumnDefinition } from "./columns";
 import { Utils } from "../../../common/utils";
 import { DocumentsResult } from "../../../API";
-<<<<<<< HEAD
 import { UserContext } from "../../../common/user-context";
-=======
-
->>>>>>> 4e59d88a
 export interface DocumentsTabProps {
   workspaceId?: string;
   documentType: RagDocumentType;
@@ -34,10 +26,6 @@
   const [loading, setLoading] = useState(true);
   const [currentPageIndex, setCurrentPageIndex] = useState(1);
   const [pages, setPages] = useState<(DocumentsResult | undefined)[]>([]);
-<<<<<<< HEAD
-
-=======
->>>>>>> 4e59d88a
 
   const getDocuments = useCallback(
     async (params: { lastDocumentId?: string; pageIndex?: number }) => {
