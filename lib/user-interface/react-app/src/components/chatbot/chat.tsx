import { useContext, useEffect, useState } from "react";
import { ChatBotConfiguration, ChatBotHistoryItem } from "./types";
import { SpaceBetween, StatusIndicator } from "@cloudscape-design/components";
import { v4 as uuidv4 } from "uuid";
import { AppContext } from "../../common/app-context";
import { ApiClient } from "../../common/api-client/api-client";
import { ResultValue } from "../../common/types";
import ChatMessage from "./chat-message";
import ChatInputPanel, { ChatScrollState } from "./chat-input-panel";
import styles from "../../styles/chat.module.scss";
import {
  STREAMING,
  SHOW_METADATA,
  MAX_TOKENS,
  TEMPERATURE,
  TOP_P,
  PROMPT_TEMPLATE, 
  RAG_PROMPT_TEMPLATE, 
  RAG_SQ_PROMPT_TEMPLATE,
} from "./constants"

export default function Chat(props: { sessionId?: string }) {
  const appContext = useContext(AppContext);
  const [running, setRunning] = useState<boolean>(false);
  const [session, setSession] = useState<{ id: string; loading: boolean }>({
    id: props.sessionId ?? uuidv4(),
    loading: typeof props.sessionId !== "undefined",
  });

  const [configuration, setConfiguration] = useState<ChatBotConfiguration>(
    () => ({
<<<<<<< HEAD
      streaming: true,
      showMetadata: false,
      maxTokens: 512,
      temperature: 0.6,
      topP: 0.9,
      files: null,
=======
      streaming: STREAMING,
      showMetadata: SHOW_METADATA,
      maxTokens: MAX_TOKENS,
      temperature: TEMPERATURE,
      topP: TOP_P,
      promptTemplate: PROMPT_TEMPLATE,
      ragPromptTemplate: RAG_PROMPT_TEMPLATE,
      ragSqPromptTemplate: RAG_SQ_PROMPT_TEMPLATE,
>>>>>>> d1170dc1
    })
  );

  const [messageHistory, setMessageHistory] = useState<ChatBotHistoryItem[]>(
    []
  );

  useEffect(() => {
    if (!appContext) return;
    setMessageHistory([]);

    (async () => {
      if (!props.sessionId) {
        setSession({ id: uuidv4(), loading: false });
        return;
      }

      setSession({ id: props.sessionId, loading: true });
      const apiClient = new ApiClient(appContext);
      const result = await apiClient.sessions.getSession(props.sessionId);

      if (ResultValue.ok(result)) {
        if (result.data?.history) {
          ChatScrollState.skipNextHistoryUpdate = true;
          ChatScrollState.skipNextScrollEvent = true;
          setMessageHistory(result.data.history);

          window.scrollTo({
            top: 0,
            behavior: "instant",
          });
        }
      }

      setSession({ id: props.sessionId, loading: false });
      setRunning(false);
    })();
  }, [appContext, props.sessionId]);

  return (
    <div className={styles.chat_container}>
      <SpaceBetween direction="vertical" size="m">
        {messageHistory.map((message, idx) => (
          <ChatMessage
            key={idx}
            message={message}
            configuration={configuration}
            setConfiguration={setConfiguration}
          />
        ))}
      </SpaceBetween>
      <div className={styles.welcome_text}>
        {messageHistory.length == 0 && !session?.loading && (
          <center>AWS GenAI Chatbot</center>
        )}
        {session?.loading && (
          <center>
            <StatusIndicator type="loading">Loading session</StatusIndicator>
          </center>
        )}
      </div>
      <div className={styles.input_container}>
        <ChatInputPanel
          session={session}
          running={running}
          setRunning={setRunning}
          messageHistory={messageHistory}
          setMessageHistory={setMessageHistory}
          configuration={configuration}
          setConfiguration={setConfiguration}
        />
      </div>
    </div>
  );
}<|MERGE_RESOLUTION|>--- conflicted
+++ resolved
@@ -29,23 +29,15 @@
 
   const [configuration, setConfiguration] = useState<ChatBotConfiguration>(
     () => ({
-<<<<<<< HEAD
-      streaming: true,
-      showMetadata: false,
-      maxTokens: 512,
-      temperature: 0.6,
-      topP: 0.9,
-      files: null,
-=======
       streaming: STREAMING,
       showMetadata: SHOW_METADATA,
       maxTokens: MAX_TOKENS,
       temperature: TEMPERATURE,
       topP: TOP_P,
+      files: null,
       promptTemplate: PROMPT_TEMPLATE,
       ragPromptTemplate: RAG_PROMPT_TEMPLATE,
       ragSqPromptTemplate: RAG_SQ_PROMPT_TEMPLATE,
->>>>>>> d1170dc1
     })
   );
 
