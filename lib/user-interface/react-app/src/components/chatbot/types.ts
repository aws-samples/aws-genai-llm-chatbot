import { ModelItem, LoadingStatus, WorkspaceItem } from "../../common/types";
import { SelectProps } from "@cloudscape-design/components";
import { ModelInterface } from "../../common/types";
export interface ChatBotConfiguration {
  streaming: boolean;
  showMetadata: boolean;
  maxTokens: number;
  temperature: number;
  topP: number;
<<<<<<< HEAD
  files: ImageFile[] | null;
=======
  promptTemplate: string;
  ragPromptTemplate: string;
  ragSqPromptTemplate: string;
>>>>>>> d1170dc1
}

export interface ChatInputState {
  value: string;
  workspaces?: WorkspaceItem[];
  models?: ModelItem[];
  selectedModel: SelectProps.Option | null;
  selectedModelMetadata: ModelItem | null;
  selectedWorkspace: SelectProps.Option | null;
  modelsStatus: LoadingStatus;
  workspacesStatus: LoadingStatus;
}

export enum ChatBotMessageType {
  AI = "ai",
  Human = "human",
}

export enum ChatBotAction {
  Run = "run",
  FinalResponse = "final_response",
  LLMNewToken = "llm_new_token",
  Error = "error",
}

export enum ChatBotModelInterface {
  Langchain = "langchain",
  Idefics = "idefics",
}

export enum ChatBotMode {
  Chain = "chain",
}

export enum FileStorageProvider {
  S3 = "s3",
}

export interface ImageFile {
  provider: FileStorageProvider;
  key: string;
  url: string;
}

export interface ChatBotRunRequest {
  action: ChatBotAction.Run;
  modelInterface: ModelInterface;
  data: {
    modelName: string;
    provider: string;
    sessionId?: string;
    files: ImageFile[] | null;
    text: string;
    mode: string;
    workspaceId?: string;
    modelKwargs?: Record<string, string | boolean | number>;
  };
}

export interface ChatBotToken {
  sequenceNumber: number;
  runId?: string;
  value: string;
}

export interface ChatBotHistoryItem {
  type: ChatBotMessageType;
  content: string;
  metadata: Record<string, string | boolean | number | null | undefined | ImageFile[]>;
  tokens?: ChatBotToken[];
}

export interface ChatBotMessageResponse {
  action: ChatBotAction;
  data: {
    sessionId: string;
    token?: ChatBotToken;
    content?: string;
    metadata: Record<string, string | boolean | number | null | undefined| ImageFile[]>;
  };
}

export enum ChabotInputModality {
  Text = "TEXT",
  Image = "IMAGE",
}

export enum ChabotOutputModality {
  Text = "TEXT",
  Image = "IMAGE",
  Embedding = "EMBEDDING",
}<|MERGE_RESOLUTION|>--- conflicted
+++ resolved
@@ -7,13 +7,10 @@
   maxTokens: number;
   temperature: number;
   topP: number;
-<<<<<<< HEAD
   files: ImageFile[] | null;
-=======
   promptTemplate: string;
   ragPromptTemplate: string;
   ragSqPromptTemplate: string;
->>>>>>> d1170dc1
 }
 
 export interface ChatInputState {
