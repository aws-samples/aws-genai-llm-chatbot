--- conflicted
+++ resolved
@@ -112,7 +112,6 @@
                     container: "jsonContainer",
                   }}
                 />
-<<<<<<< HEAD
                 {props.message.metadata.documents &&
                   (props.message.metadata.documents as RagDocument[]).length >
                     0 && (
@@ -147,47 +146,12 @@
                         tabs={(
                           props.message.metadata.documents as RagDocument[]
                         ).map((p: RagDocument, i) => {
-=======
-                {props.message.metadata.documents && (
-                  <>
-                    <div className={styles.btn_chabot_metadata_copy}>
-                      <Popover
-                        size="medium"
-                        position="top"
-                        triggerType="custom"
-                        dismissButton={false}
-                        content={
-                          <StatusIndicator type="success">
-                            Copied to clipboard
-                          </StatusIndicator>
-                        }
-                      >
-                        <Button
-                          variant="inline-icon"
-                          iconName="copy"
-                          onClick={() => {
-                            navigator.clipboard.writeText(
-                              (
-                                props.message.metadata
-                                  .documents as RagDocument[]
-                              )[parseInt(documentIndex)].page_content
-                            );
-                          }}
-                        />
-                      </Popover>
-                    </div>
-                    <Tabs
-                      tabs={(props.message.metadata.documents as RagDocument[])
-                        /* eslint-disable-next-line  @typescript-eslint/no-explicit-any */
-                        .map((p: any, i) => {
->>>>>>> 92796c79
                           return {
                             id: `${i}`,
                             label:
                               p.metadata.path?.split("/").at(-1) ??
                               p.metadata.title ??
                               p.metadata.document_id.slice(-8),
-<<<<<<< HEAD
                             href: p.metadata.path,
                             content: (
                               <Textarea
@@ -206,26 +170,6 @@
                       />
                     </>
                   )}
-=======
-                            content: (
-                              <>
-                                <Textarea
-                                  value={p.page_content}
-                                  readOnly={true}
-                                  rows={8}
-                                />
-                              </>
-                            ),
-                          };
-                        })}
-                      activeTabId={documentIndex}
-                      onChange={({ detail }) =>
-                        setDocumentIndex(detail.activeTabId)
-                      }
-                    />
-                  </>
-                )}
->>>>>>> 92796c79
                 {props.message.metadata.prompts && (
                   <>
                     <div className={styles.btn_chabot_metadata_copy}>
