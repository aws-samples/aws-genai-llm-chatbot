--- conflicted
+++ resolved
@@ -151,7 +151,6 @@
                         onChange={({ detail }) =>
                           setDocumentIndex(detail.activeTabId)
                         }
-<<<<<<< HEAD
                       >
                         <Button
                           variant="inline-icon"
@@ -195,11 +194,6 @@
                     />
                   </>
                 )}
-=======
-                      />
-                    </>
-                  )}
->>>>>>> f7a01371
                 {props.message.metadata.prompts && (
                   <>
                     <div className={styles.btn_chabot_metadata_copy}>
