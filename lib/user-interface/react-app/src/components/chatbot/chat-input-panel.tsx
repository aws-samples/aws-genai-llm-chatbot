--- conflicted
+++ resolved
@@ -68,11 +68,8 @@
   setMessageHistory: (history: ChatBotHistoryItem[]) => void;
   configuration: ChatBotConfiguration;
   setConfiguration: Dispatch<React.SetStateAction<ChatBotConfiguration>>;
-<<<<<<< HEAD
   setAgentTrace: Dispatch<React.SetStateAction<AgentTrace | undefined>>;
-=======
   setInitErrorMessage?: (error?: string) => void;
->>>>>>> 7e851cdc
 }
 
 export abstract class ChatScrollState {
@@ -505,7 +502,6 @@
             configuration={props.configuration}
             setConfiguration={props.setConfiguration}
           />
-<<<<<<< HEAD
           {props.running ? (
             <div aria-live="polite">
               <Box
@@ -518,28 +514,13 @@
             </div>
           ) : (
             <PromptInput
+              data-locator="prompt-input"
               value={state.value}
               placeholder={listening ? "Listening..." : "Send a message"}
               maxRows={6}
               minRows={1}
               onChange={(e) =>
                 setState((state) => ({ ...state, value: e.detail.value }))
-=======
-          <TextareaAutosize
-            data-locator='prompt-input'
-            className={styles.input_textarea}
-            maxRows={6}
-            minRows={1}
-            spellCheck={true}
-            autoFocus
-            onChange={(e) =>
-              setState((state) => ({ ...state, value: e.target.value }))
-            }
-            onKeyDown={(e) => {
-              if (e.key == "Enter" && !e.shiftKey) {
-                e.preventDefault();
-                handleSendMessage();
->>>>>>> 7e851cdc
               }
               onAction={handleSendMessage}
               actionButtonIconName="send"
@@ -572,7 +553,6 @@
                   }}
                 />
               ))}
-<<<<<<< HEAD
           </div>
         </div>
       </Box>
@@ -583,58 +563,10 @@
               appContext?.config.rag_enabled
                 ? styles.input_controls_selects_2
                 : styles.input_controls_selects_1
-=======
-            <Button
-              data-locator="submit-prompt"
-              disabled={
-                readyState !== ReadyState.OPEN ||
-                !state.models?.length ||
-                !state.selectedModel ||
-                props.running ||
-                state.value.trim().length === 0 ||
-                props.session.loading
-              }
-              onClick={handleSendMessage}
-              iconAlign="right"
-              iconName={!props.running ? "angle-right-double" : undefined}
-              variant="primary"
-            >
-              {props.running ? (
-                <>
-                  Loading&nbsp;&nbsp;
-                  <Spinner />
-                </>
-              ) : (
-                "Send"
-              )}
-            </Button>
-          </div>
-        </div>
-      </Container>
-      <div className={styles.input_controls}>
-        <div
-          className={
-            appContext?.config.rag_enabled
-              ? styles.input_controls_selects_2
-              : styles.input_controls_selects_1
-          }
-        >
-          <Select
-            disabled={props.running}
-            data-locator='select-model'
-            statusType={state.modelsStatus}
-            loadingText="Loading models (might take few seconds)..."
-            placeholder="Select a model"
-            empty={
-              <div>
-                No models available. Please make sure you have access to Amazon
-                Bedrock or alternatively deploy a self hosted model on SageMaker
-                or add API_KEY to Secrets Manager
-              </div>
->>>>>>> 7e851cdc
             }
           >
             <Select
+            data-locator='select-model'
               disabled={props.running}
               statusType={state.modelsStatus}
               loadingText="Loading models (might take few seconds)..."
@@ -690,7 +622,6 @@
                 }}
                 empty={"No Workspaces available"}
               />
-<<<<<<< HEAD
             )}
           </div>
           <div className={styles.input_controls_right}>
@@ -715,8 +646,8 @@
                     ? "success"
                     : readyState === ReadyState.CONNECTING ||
                       readyState === ReadyState.UNINSTANTIATED
-                    ? "in-progress"
-                    : "error"
+                      ? "in-progress"
+                      : "error"
                 }
               >
                 {readyState === ReadyState.OPEN
@@ -725,22 +656,6 @@
               </StatusIndicator>
             </SpaceBetween>
           </div>
-=======
-            </div>
-            <StatusIndicator
-              type={
-                readyState === ReadyState.OPEN
-                  ? "success"
-                  : readyState === ReadyState.CONNECTING ||
-                    readyState === ReadyState.UNINSTANTIATED
-                    ? "in-progress"
-                    : "error"
-              }
-            >
-              {readyState === ReadyState.OPEN ? "Connected" : connectionStatus}
-            </StatusIndicator>
-          </SpaceBetween>
->>>>>>> 7e851cdc
         </div>
       </Container>
     </SpaceBetween>
