--- conflicted
+++ resolved
@@ -8,25 +8,6 @@
   __generatedMutationOutput: OutputType;
 };
 
-export const sendQuery = /* GraphQL */ `mutation SendQuery($data: String) {
-  sendQuery(data: $data)
-}
-` as GeneratedMutation<
-  APITypes.SendQueryMutationVariables,
-  APITypes.SendQueryMutation
->;
-export const publishResponse = /* GraphQL */ `mutation PublishResponse($sessionId: String, $userId: String, $data: String) {
-  publishResponse(sessionId: $sessionId, userId: $userId, data: $data) {
-    data
-    sessionId
-    userId
-    __typename
-  }
-}
-` as GeneratedMutation<
-  APITypes.PublishResponseMutationVariables,
-  APITypes.PublishResponseMutation
->;
 export const createKendraWorkspace = /* GraphQL */ `mutation CreateKendraWorkspace($input: CreateWorkspaceKendraInput!) {
   createKendraWorkspace(input: $input) {
     id
@@ -244,7 +225,25 @@
 ` as GeneratedMutation<
   APITypes.DeleteSessionMutationVariables,
   APITypes.DeleteSessionMutation
-<<<<<<< HEAD
+>;
+export const sendQuery = /* GraphQL */ `mutation SendQuery($data: String) {
+  sendQuery(data: $data)
+}
+` as GeneratedMutation<
+  APITypes.SendQueryMutationVariables,
+  APITypes.SendQueryMutation
+>;
+export const publishResponse = /* GraphQL */ `mutation PublishResponse($sessionId: String, $userId: String, $data: String) {
+  publishResponse(sessionId: $sessionId, userId: $userId, data: $data) {
+    data
+    sessionId
+    userId
+    __typename
+  }
+}
+` as GeneratedMutation<
+  APITypes.PublishResponseMutationVariables,
+  APITypes.PublishResponseMutation
 >;
 export const createUser = /* GraphQL */ `mutation CreateUser($input: ManageUserDataInput!) {
   createUser(input: $input) {
@@ -315,6 +314,4 @@
 ` as GeneratedMutation<
   APITypes.DeleteUserMutationVariables,
   APITypes.DeleteUserMutation
-=======
->>>>>>> 0ace107f
 >;