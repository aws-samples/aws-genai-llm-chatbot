--- conflicted
+++ resolved
@@ -60,25 +60,15 @@
 
     // Deploy either Private (only accessible within VPC) or Public facing website
     let distribution;
-<<<<<<< HEAD
-    let publishedDomain: string;
-
-    if (props.config.privateWebsite) {
-      const privateWebsite = new PrivateWebsite(this, "PrivateWebsite", {
-=======
     let redirectSignIn: string;
 
     if (props.config.privateWebsite) {
       new PrivateWebsite(this, "PrivateWebsite", {
->>>>>>> 92796c79
         ...props,
         websiteBucket: websiteBucket,
       });
       this.publishedDomain = props.config.domain ? props.config.domain : "";
-<<<<<<< HEAD
-=======
       redirectSignIn = `https://${this.publishedDomain}/index.html`;
->>>>>>> 92796c79
     } else {
       const publicWebsite = new PublicWebsite(this, "PublicWebsite", {
         ...props,
@@ -104,11 +94,7 @@
       oauth: props.config.cognitoFederation?.enabled
         ? {
             domain: `${props.config.cognitoFederation.cognitoDomain}.auth.${cdk.Aws.REGION}.amazoncognito.com`,
-<<<<<<< HEAD
-            redirectSignIn: `https://${this.publishedDomain}`,
-=======
             redirectSignIn: redirectSignIn,
->>>>>>> 92796c79
             redirectSignOut: `https://${this.publishedDomain}`,
             Scopes: ["email", "openid"],
             responseType: "code",
