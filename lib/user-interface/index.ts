--- conflicted
+++ resolved
@@ -63,30 +63,34 @@
     let apiEndpoint: string;
     let websocketEndpoint: string;
     let distribution;
-<<<<<<< HEAD
+    let publishedDomain: string;
 
     if (props.config.privateWebsite) {
       const privateWebsite = new PrivateWebsite(this, "PrivateWebsite", {
         ...props,
         websiteBucket: websiteBucket,
       });
+      this.publishedDomain = props.config.domain ? props.config.domain : "";
     } else {
       const publicWebsite = new PublicWebsite(this, "PublicWebsite", {
         ...props,
         websiteBucket: websiteBucket,
       });
       distribution = publicWebsite.distribution;
-=======
-    let publishedDomain: string;
-    
+      this.publishedDomain = distribution.distributionDomainName;
+    }
+
     if (props.config.privateWebsite) {
-      const privateWebsite = new PrivateWebsite(this, "PrivateWebsite", {...props, websiteBucket: websiteBucket });
-      this.publishedDomain = props.config.domain? props.config.domain : "";
+      const privateWebsite = new PrivateWebsite(this, "PrivateWebsite", {
+        ...props,
+        websiteBucket: websiteBucket,
+      });
     } else {
-      const publicWebsite = new PublicWebsite(this, "PublicWebsite", {...props, websiteBucket: websiteBucket });
-      distribution = publicWebsite.distribution
-      this.publishedDomain = distribution.distributionDomainName;
->>>>>>> 1418b5cd
+      const publicWebsite = new PublicWebsite(this, "PublicWebsite", {
+        ...props,
+        websiteBucket: websiteBucket,
+      });
+      distribution = publicWebsite.distribution;
     }
 
     const exportsAsset = s3deploy.Source.jsonData("aws-exports.json", {
@@ -102,14 +106,14 @@
         identityPoolId: props.identityPool.identityPoolId,
       },
       oauth: props.config.cognitoFederation?.enabled
-          ?  {
-              domain: `${props.config.cognitoFederation.cognitoDomain}.auth.${cdk.Aws.REGION}.amazoncognito.com`,
-              redirectSignIn: `https://${this.publishedDomain}`,
-              redirectSignOut: `https://${this.publishedDomain}`,
-              Scopes: ["email","openid"],
-              responseType: "code",
-            }
-          : undefined,
+        ? {
+            domain: `${props.config.cognitoFederation.cognitoDomain}.auth.${cdk.Aws.REGION}.amazoncognito.com`,
+            redirectSignIn: `https://${this.publishedDomain}`,
+            redirectSignOut: `https://${this.publishedDomain}`,
+            Scopes: ["email", "openid"],
+            responseType: "code",
+          }
+        : undefined,
       aws_appsync_graphqlEndpoint: props.api.graphqlApi.graphqlUrl,
       aws_appsync_region: cdk.Aws.REGION,
       aws_appsync_authenticationType: "AMAZON_COGNITO_USER_POOLS",
@@ -122,12 +126,12 @@
       },
       config: {
         auth_federated_provider: props.config.cognitoFederation?.enabled
-            ? {
-                auto_redirect: props.config.cognitoFederation?.autoRedirect,
-                custom: true,
-                name: props.config.cognitoFederation?.customProviderName,
-              }
-            : undefined,
+          ? {
+              auto_redirect: props.config.cognitoFederation?.autoRedirect,
+              custom: true,
+              name: props.config.cognitoFederation?.customProviderName,
+            }
+          : undefined,
         rag_enabled: props.config.rag.enabled,
         cross_encoders_enabled: props.crossEncodersEnabled,
         sagemaker_embeddings_enabled: props.sagemakerEmbeddingsEnabled,
