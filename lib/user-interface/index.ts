--- conflicted
+++ resolved
@@ -70,20 +70,13 @@
       this.publishedDomain = props.config.domain ? props.config.domain : "";
       redirectSignIn = `https://${this.publishedDomain}/index.html`;
     } else {
-<<<<<<< HEAD
-      const publicWebsite = new PublicWebsite(this, "PublicWebsite", {...props, websiteBucket: websiteBucket });
-      distribution = publicWebsite.distribution
-      this.publishedDomain = props.config.domain? props.config.domain : distribution.distributionDomainName;
-      redirectSignIn =  `https://${this.publishedDomain}`
-=======
       const publicWebsite = new PublicWebsite(this, "PublicWebsite", {
         ...props,
         websiteBucket: websiteBucket,
       });
       distribution = publicWebsite.distribution;
-      this.publishedDomain = distribution.distributionDomainName;
+      this.publishedDomain = props.config.domain? props.config.domain : distribution.distributionDomainName;
       redirectSignIn = `https://${this.publishedDomain}`;
->>>>>>> 1c8cc7de
     }
 
     const exportsAsset = s3deploy.Source.jsonData("aws-exports.json", {
