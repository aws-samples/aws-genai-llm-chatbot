import * as cdk from "aws-cdk-lib";
import { Construct } from "constructs";
import { Shared } from "../shared";
import {
  ContainerImages,
  DeploymentType,
  SageMakerModel,
} from "../sagemaker-model";
import {
  SageMakerLLMEndpoint,
  SupportedSageMakerLLM,
  SystemConfig,
} from "../shared/types";
import * as ssm from "aws-cdk-lib/aws-ssm";

export interface LargeLanguageModelsProps {
  readonly config: SystemConfig;
  readonly shared: Shared;
}

export class LargeLanguageModels extends Construct {
  public readonly llms: SageMakerLLMEndpoint[];
  public readonly llmsParameter: ssm.StringParameter;

  constructor(scope: Construct, id: string, props: LargeLanguageModelsProps) {
    super(scope, id);

    const llms: SageMakerLLMEndpoint[] = [];

    if (
      props.config.llms?.sagemaker.includes(SupportedSageMakerLLM.FalconLite)
    ) {
      const falconLite = new SageMakerModel(this, "FalconLite", {
        vpc: props.shared.vpc,
        region: cdk.Aws.REGION,
        model: {
          type: DeploymentType.Container,
          modelId: "amazon/FalconLite",
          container: ContainerImages.HF_PYTORCH_LLM_TGI_INFERENCE_LATEST,
          instanceType: "ml.g5.12xlarge",
          // https://github.com/awslabs/extending-the-context-length-of-open-source-llms/blob/main/custom-tgi-ecr/deploy.ipynb
          containerStartupHealthCheckTimeoutInSeconds: 600,
          env: {
            SM_NUM_GPUS: JSON.stringify(4),
            MAX_INPUT_LENGTH: JSON.stringify(12000),
            MAX_TOTAL_TOKENS: JSON.stringify(12001),
            HF_MODEL_QUANTIZE: "gptq",
            TRUST_REMOTE_CODE: JSON.stringify(true),
            MAX_BATCH_PREFILL_TOKENS: JSON.stringify(12001),
            MAX_BATCH_TOTAL_TOKENS: JSON.stringify(12001),
            GPTQ_BITS: JSON.stringify(4),
            GPTQ_GROUPSIZE: JSON.stringify(128),
            DNTK_ALPHA_SCALER: JSON.stringify(0.25),
          },
        },
      });

      llms.push({
        name: "amazon-FalconLite",
        endpoint: falconLite.endpoint,
      });
    }

<<<<<<< HEAD
    // To get Jumpstart model ARNs do the following
    // 1. Identify the modelId via https://sagemaker.readthedocs.io/en/stable/doc_utils/pretrainedmodels.html
    // 2. Run the following code
    //
    //      from sagemaker.jumpstart.model import JumpStartModel
    //      region = 'us-east-1'
    //      model_id = 'meta-textgeneration-llama-2-13b'
    //      model = JumpStartModel(model_id=model_id, region=region)
    //      print(model.model_package_arn)

    if (props.config.llms.includes(SupportedLLM.Llama2_13b_Base)) {
=======
    if (
      props.config.llms?.sagemaker.includes(
        SupportedSageMakerLLM.Llama2_13b_Base
      )
    ) {
>>>>>>> 1b751ca4
      const llama2base = new SageMakerModel(this, "LLamaV2_13B_Base", {
        vpc: props.shared.vpc,
        region: cdk.Aws.REGION,
        model: {
          type: DeploymentType.ModelPackage,
          modelId: "meta-LLama2-13b",
          instanceType: "ml.g5.12xlarge",
          packages: (scope) =>
            new cdk.CfnMapping(scope, "Llama2BasePackageMapping", {
              lazy: true,
              mapping: {
                "eu-west-1": {
                  arn: "arn:aws:sagemaker:eu-west-1:985815980388:model-package/llama2-13b-v3-8f4d5693a64a320ab0e8207af3551ae4",
                },
                "us-east-1": {
                  arn: "arn:aws:sagemaker:us-east-1:865070037744:model-package/llama2-13b-v4-c4de6690de6132cb962827bec6ef6811",
                },
              },
            }),
        },
      });

      llms.push({
        name: "meta-LLama2-13b-base",
        endpoint: llama2base.endpoint,
      });
    }

    if (
      props.config.llms.sagemaker.includes(
        SupportedSageMakerLLM.Llama2_13b_Chat
      )
    ) {
      const llama2chat = new SageMakerModel(this, "LLamaV2_13B_Chat", {
        vpc: props.shared.vpc,
        region: cdk.Aws.REGION,
        model: {
          type: DeploymentType.ModelPackage,
          modelId: "meta-LLama2-13b-chat",
          instanceType: "ml.g5.12xlarge",
          packages: (scope) =>
            new cdk.CfnMapping(scope, "Llama2ChatPackageMapping", {
              lazy: true,
              mapping: {
                "eu-west-1": {
                  arn: "arn:aws:sagemaker:eu-west-1:985815980388:model-package/llama2-13b-f-v3-626aff9802aa3ed3ae74f5e2f1da8e77",
                },
              },
            }),
        },
      });

      llms.push({
        name: "meta-LLama2-13b-chat",
        endpoint: llama2chat.endpoint,
      });
    }

    const llmsParameter = new ssm.StringParameter(this, "LLMsParameter", {
      stringValue: JSON.stringify(
        llms.map((model) => ({
          name: model.name,
          endpoint: model.endpoint.endpointName,
        }))
      ),
    });

    this.llms = llms;
    this.llmsParameter = llmsParameter;
  }
}<|MERGE_RESOLUTION|>--- conflicted
+++ resolved
@@ -61,7 +61,6 @@
       });
     }
 
-<<<<<<< HEAD
     // To get Jumpstart model ARNs do the following
     // 1. Identify the modelId via https://sagemaker.readthedocs.io/en/stable/doc_utils/pretrainedmodels.html
     // 2. Run the following code
@@ -72,14 +71,11 @@
     //      model = JumpStartModel(model_id=model_id, region=region)
     //      print(model.model_package_arn)
 
-    if (props.config.llms.includes(SupportedLLM.Llama2_13b_Base)) {
-=======
     if (
       props.config.llms?.sagemaker.includes(
         SupportedSageMakerLLM.Llama2_13b_Base
       )
     ) {
->>>>>>> 1b751ca4
       const llama2base = new SageMakerModel(this, "LLamaV2_13B_Base", {
         vpc: props.shared.vpc,
         region: cdk.Aws.REGION,
