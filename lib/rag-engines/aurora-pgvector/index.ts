import * as path from "path";
import * as cdk from "aws-cdk-lib";
import { Construct } from "constructs";
import { SystemConfig } from "../../shared/types";
import { Shared } from "../../shared";
import { CreateAuroraWorkspace } from "./create-aurora-workspace";
import { RagDynamoDBTables } from "../rag-dynamodb-tables";
import * as ec2 from "aws-cdk-lib/aws-ec2";
import * as lambda from "aws-cdk-lib/aws-lambda";
import * as logs from "aws-cdk-lib/aws-logs";
import * as rds from "aws-cdk-lib/aws-rds";
import * as cr from "aws-cdk-lib/custom-resources";
import * as sfn from "aws-cdk-lib/aws-stepfunctions";
import { NagSuppressions } from "cdk-nag";

export interface AuroraPgVectorProps {
  readonly config: SystemConfig;
  readonly shared: Shared;
  readonly ragDynamoDBTables: RagDynamoDBTables;
}

export enum AURORA_DB_USERS {
  READ_ONLY = "aurora_db_iam_read",
  WRITE = "aurora_db_iam_write",
  ADMIN = "aurora_db_iam_admin",
}

export class AuroraPgVector extends Construct {
  readonly database: rds.DatabaseCluster;
  public readonly createAuroraWorkspaceWorkflow: sfn.StateMachine;

  constructor(scope: Construct, id: string, props: AuroraPgVectorProps) {
    super(scope, id);

    const dbCluster = new rds.DatabaseCluster(this, "AuroraDatabase", {
      engine: rds.DatabaseClusterEngine.auroraPostgres({
        // Extensions version per engine
        // https://docs.aws.amazon.com/AmazonRDS/latest/AuroraPostgreSQLReleaseNotes/AuroraPostgreSQL.Extensions.html
        version: rds.AuroraPostgresEngineVersion.VER_15_7,
      }),
      storageEncryptionKey: props.shared.kmsKey,
      // Always setting it to true would be a breaking change. (Undefined to prevent re-creating)
      storageEncrypted: props.shared.kmsKey ? true : undefined,
      removalPolicy:
        props.config.retainOnDelete === true
          ? cdk.RemovalPolicy.SNAPSHOT
          : cdk.RemovalPolicy.DESTROY,
      writer: rds.ClusterInstance.serverlessV2("ServerlessInstance"),
      vpc: props.shared.vpc,
      vpcSubnets: { subnetType: ec2.SubnetType.PRIVATE_ISOLATED },
      iamAuthentication: true,
      backup: {
        // 35 days is the max value
        // https://docs.aws.amazon.com/prescriptive-guidance/latest/backup-recovery/rds.html
        retention: cdk.Duration.days(35),
      },
    });

    const databaseSetupFunction = new lambda.Function(
      this,
      "DatabaseSetupFunction",
      {
        vpc: props.shared.vpc,
        code: props.shared.sharedCode.bundleWithLambdaAsset(
          path.join(__dirname, "./functions/pg-setup")
        ),
        description: "Users and PGVector setup",
        runtime: props.shared.pythonRuntime,
        architecture: props.shared.lambdaArchitecture,
        handler: "index.lambda_handler",
        layers: [props.shared.powerToolsLayer, props.shared.commonLayer],
        timeout: cdk.Duration.minutes(5),
        logRetention: props.config.logRetention ?? logs.RetentionDays.ONE_WEEK,
        loggingFormat: lambda.LoggingFormat.JSON,
        environment: {
          ...props.shared.defaultEnvironmentVariables,
        },
      }
    );

    dbCluster.secret?.grantRead(databaseSetupFunction);
    dbCluster.connections.allowDefaultPortFrom(databaseSetupFunction);

    const databaseSetupProvider = new cr.Provider(
      this,
      "DatabaseSetupProvider",
      {
        vpc: props.shared.vpc,
        onEventHandler: databaseSetupFunction,
      }
    );

    const dbSetupResource = new cdk.CustomResource(
      this,
<<<<<<< HEAD
      "DatabaseSetupExtensionsAndUsers",
=======
      // Force recreation on CMK change to re-init the DB cluster.
      "DatabaseSetupResource" + (props.shared.kmsKey ? "cmk-" : ""),
>>>>>>> 9d46f083
      {
        removalPolicy: cdk.RemovalPolicy.DESTROY,
        serviceToken: databaseSetupProvider.serviceToken,
        properties: {
          AURORA_DB_SECRET_ID: dbCluster.secret?.secretArn as string,
        },
      }
    );

    dbSetupResource.node.addDependency(dbCluster);

    const createWorkflow = new CreateAuroraWorkspace(
      this,
      "CreateAuroraWorkspace",
      {
        config: props.config,
        shared: props.shared,
        dbCluster: dbCluster,
        ragDynamoDBTables: props.ragDynamoDBTables,
      }
    );

    this.database = dbCluster;
    this.createAuroraWorkspaceWorkflow = createWorkflow.stateMachine;

    /**
     * CDK NAG suppression
     */
    NagSuppressions.addResourceSuppressions(dbCluster, [
      {
        id: "AwsSolutions-RDS10",
        reason:
          "Deletion protection disabled to allow deletion as part of the CloudFormation stack.",
      },
      {
        id: "AwsSolutions-RDS2",
        reason:
          "Encryption cannot be enabled on an unencrypted DB Cluster, therefore enabling will destroy existing data. Docs provide instructions for users requiring it.",
      },
    ]);
  }
}<|MERGE_RESOLUTION|>--- conflicted
+++ resolved
@@ -92,12 +92,8 @@
 
     const dbSetupResource = new cdk.CustomResource(
       this,
-<<<<<<< HEAD
-      "DatabaseSetupExtensionsAndUsers",
-=======
       // Force recreation on CMK change to re-init the DB cluster.
-      "DatabaseSetupResource" + (props.shared.kmsKey ? "cmk-" : ""),
->>>>>>> 9d46f083
+      "DatabaseSetupExtensionsAndUsers" + (props.shared.kmsKey ? "cmk-" : ""),
       {
         removalPolicy: cdk.RemovalPolicy.DESTROY,
         serviceToken: databaseSetupProvider.serviceToken,
