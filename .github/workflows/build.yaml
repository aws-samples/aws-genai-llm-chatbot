--- conflicted
+++ resolved
@@ -29,17 +29,10 @@
         run: |
           pip install -r pytest_requirements.txt
           flake8 .
-<<<<<<< HEAD
           bandit -c bandit.yaml -r .
-          pip-audit -r pytest_requirements.txt || true 
-          pip-audit -r lib/shared/web-crawler-batch-job/requirements.txt || true 
-          pip-audit -r lib/shared/file-import-batch-job/requirements.txt || true 
-=======
-          bandit -r .
           pip-audit -r pytest_requirements.txt
           pip-audit -r lib/shared/web-crawler-batch-job/requirements.txt
           pip-audit -r lib/shared/file-import-batch-job/requirements.txt
->>>>>>> 21de2729
           pytest tests/
       - name: Frontend
         working-directory: ./lib/user-interface/react-app
