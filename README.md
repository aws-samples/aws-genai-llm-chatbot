--- conflicted
+++ resolved
@@ -18,335 +18,6 @@
 - [Amazon SageMaker](https://aws.amazon.com/sagemaker/) self-hosted models from Foundation, Jumpstart and HuggingFace.
 - Third-party providers via API such as Anthropic, Cohere, AI21 Labs, OpenAI, etc. [See available langchain integrations](https://python.langchain.com/docs/integrations/llms/) for a comprehensive list.
 
-<<<<<<< HEAD
-## Experiment with multimodal models
-
-Deploy [IDEFICS](https://huggingface.co/blog/idefics) models on [Amazon SageMaker](https://aws.amazon.com/sagemaker/) and see how the chatbot can answer questions about images, describe visual content, generate text grounded in multiple images.
-
-![sample](assets/multimodal-sample.gif "AWS GenAI Chatbot")
-
-Currently, the following multimodal models are supported:
-
-- [IDEFICS 9b Instruct](https://huggingface.co/HuggingFaceM4/idefics-9b)
-  - Requires `ml.g5.12xlarge` instance.
-- [IDEFICS 80b Instruct](https://huggingface.co/HuggingFaceM4/idefics-80b-instruct)
-  - Requires `ml.g5.48xlarge` instance.
-
-To have the right instance types and how to request them, read [Amazon SageMaker requirements](#amazon-sagemaker-requirements-for-self-hosted-models-only)
-
-> NOTE: Make sure to review [IDEFICS models license sections](https://huggingface.co/HuggingFaceM4/idefics-80b-instruct#license).
-
-To deploy a multimodal model, follow the [deploy instructions](#deploy)
-and select one of the supported models (press Space to select/deselect) from the magic-create CLI step and deploy as [instructed in the above section](<(#deployment-dependencies-installation)>).
-
-> ⚠️ NOTE ⚠️ Amazon SageMaker are billed by the hour. Be aware of not letting this model run unused to avoid unnecessary costs.
-
-## Multi-Session Chat: evaluate multiple models at once
-
-Send the same query to 2 to 4 separate models at once and see how each one responds based on its own learned history, context and access to the same powerful document retriever, so all requests can pull from the same up-to-date knowledge.
-
-![sample](assets/multichat-sample.gif "AWS GenAI Chatbot")
-
-## Experiment with multiple RAG options with Workspaces
-
-A workspace is a logical namespace where you can upload files for indexing and storage in one of the vector databases. You can select the embeddings model and text-splitting configuration of your choice.
-
-![sample](assets/create-workspace-sample.gif "AWS GenAI Chatbot")
-
-## Unlock RAG potentials with Workspaces Debugging Tools
-
-The solution comes with several debugging tools to help you debug RAG scenarios:
-
-- Run RAG queries without chatbot and analyse results, scores, etc.
-- Test different embeddings models directly in the UI
-- Test cross encoders and analyse distances from different functions between sentences.
-
-![sample](assets/workspace-debug-sample.gif "AWS GenAI Chatbot")
-
-## Full-fledged User Interface
-
-The repository includes a CDK construct to deploy a **full-fledged UI** built with [React](https://react.dev/) to interact with the deployed LLMs/MLMs as chatbots. Hosted on [Amazon S3](https://aws.amazon.com/s3/) and distributed with [Amazon CloudFront](https://aws.amazon.com/cloudfront/).
-
-Protected with [Amazon Cognito Authentication](https://aws.amazon.com/cognito/) to help you interact and experiment with multiple LLMs/MLMs, multiple RAG engines, conversational history support and document upload/progress.
-
-The interface layer between the UI and backend is built with [AppSync](https://docs.aws.amazon.com/appsync/latest/devguide/what-is-appsync.html) for management requests and for realtime interaction with chatbot (messages and responses) using GraphQL subscriptions.
-
-Design system provided by [AWS Cloudscape Design System](https://cloudscape.design/).
-
-# ⚠️ Precautions ⚠️
-
-Before you begin using the solution, there are certain precautions you must take into account:
-
-- **Cost Management with self-hosted models on SageMaker**: Be mindful of the costs associated with AWS resources, especially with SageMaker models billed by the hour. While the sample is designed to be cost-effective, leaving serverful resources running for extended periods or deploying numerous LLMs/MLMs can quickly lead to increased costs.
-
-- **Licensing obligations**: If you choose to use any datasets or models alongside the provided samples, ensure you check the LLM code and comply with all licensing obligations attached to them.
-
-- **This is a sample**: the code provided in this repository shouldn't be used for production workloads without further reviews and adaptation.
-
-# Amazon SageMaker requirements (for self-hosted models only)
-
-**Instance type quota increase**
-
-If you are looking to self-host models on Amazon SageMaker, you'll likely need to request an increase in service quota for specific SageMaker instance types, such as the `ml.g5` instance type. This will give access to the latest generation of GPU/Multi-GPU instance types. [You can do this from the AWS console](https://console.aws.amazon.com/servicequotas/home/services/sagemaker/quotas)
-
-# Amazon Bedrock requirements
-
-**Base Models Access**
-
-If you are looking to interact with models from Amazon Bedrock, you need to [request access to the base models in one of the regions where Amazon Bedrock is available](https://console.aws.amazon.com/bedrock/home?#/modelaccess). Make sure to read and accept models' end-user license agreements or EULA.
-
-Note:
-
-- You can deploy the solution to a different region from where you requested Base Model access.
-- **While the Base Model access approval is instant, it might take several minutes to get access and see the list of models in the UI.**
-
-![sample](assets/enable-models.gif "AWS GenAI Chatbot")
-
-# Third-party models requirements
-
-You can also interact with external providers via their API, such as AI21 Labs, Cohere, OpenAI, etc.
-
-The provider must be supported in the [Model Interface](./lib/model-interfaces/langchain/functions/request-handler/index.py), [see available langchain integrations](https://python.langchain.com/docs/integrations/llms/) for a comprehensive list of providers.
-
-Usually, an `API_KEY` is required to integrate with 3P models. To do so, the [Model Interface](./lib/model-interfaces/langchain/index.ts) deployes a Secrets in [AWS Secrets Manager](https://aws.amazon.com/secrets-manager/), intially with an empty JSON `{}`, where you can add your API KEYS for one or more providers.
-
-These keys will be injected at runtime into the Lambda function Environment Variables; they won't be visible in the AWS Lambda Console.
-
-For example, if you wish to be able to interact with AI21 Labs., OpenAI's and Cohere endpoints:
-
-- Open the [Model Interface Keys Secret](./lib/model-interfaces/langchain/index.ts#L38) in Secrets Manager. You can find the secret name in the stack output, too.
-- Update the Secrets by adding a key to the JSON
-
-```json
-{
-  "AI21_API_KEY": "xxxxx",
-  "OPENAI_API_KEY": "sk-xxxxxxxxxxxxxxx",
-  "COHERE_API_KEY": "xxxxx"
-}
-```
-
-N.B: In case of no keys needs, the secret value must be an empty JSON `{}`, NOT an empty string `''`.
-
-make sure that the environment variable matches what is expected by the framework in use, like Langchain ([see available langchain integrations](https://python.langchain.com/docs/integrations/llms/).
-
-# Deploy
-
-### Environment setup
-
-#### Deploy with AWS Cloud9
-
-We recommend deploying with [AWS Cloud9](https://aws.amazon.com/cloud9/).
-If you'd like to use Cloud9 to deploy the solution, you will need the following before proceeding:
-
-- select at least `m5.large` as Instance type.
-- use `Ubuntu Server 22.04 LTS` as the platform.
-
-#### Deploy with Github Codespaces
-
-If you'd like to use [GitHub Codespaces](https://github.com/features/codespaces) to deploy the solution, you will need the following before proceeding:
-
-1. An [AWS account](https://aws.amazon.com/premiumsupport/knowledge-center/create-and-activate-aws-account/)
-2. An [IAM User](https://console.aws.amazon.com/iamv2/home?#/users/create) with:
-
-- `AdministratorAccess` policy granted to your user (for production, we recommend restricting access as needed)
-- Take note of `Access key` and `Secret access key`.
-
-To get started, click on the button below.
-
-[![Open in GitHub Codespaces](https://github.com/codespaces/badge.svg)](https://codespaces.new/aws-samples/aws-genai-llm-chatbot)
-
-Once in the Codespaces terminal, set up the AWS Credentials by running
-
-```shell
-aws configure
-```
-
-```shell
-AWS Access Key ID [None]: <the access key from the IAM user generated above>
-AWS Secret Access Key [None]: <the secret access key from the IAM user generated above>
-Default region name: <the region you plan to deploy the solution to>
-Default output format: json
-```
-
-You are all set for deployment; you can now jump to [.3 of the deployment section below](#deployment-dependencies-installation).
-
-#### Local deployment
-
-If you have decided not to use AWS Cloud9 or GitHub Codespaces, verify that your environment satisfies the following prerequisites:
-
-You have:
-
-1. An [AWS account](https://aws.amazon.com/premiumsupport/knowledge-center/create-and-activate-aws-account/)
-2. `AdministratorAccess` policy granted to your AWS account (for production, we recommend restricting access as needed)
-3. Both console and programmatic access
-4. [NodeJS 16 or 18](https://nodejs.org/en/download/) installed
-
-   - If you are using [`nvm`](https://github.com/nvm-sh/nvm) you can run the following before proceeding
-   - ```
-     nvm install 16 && nvm use 16
-
-     or
-
-     nvm install 18 && nvm use 18
-     ```
-
-5. [AWS CLI](https://aws.amazon.com/cli/) installed and configured to use with your AWS account
-6. [Typescript 3.8+](https://www.typescriptlang.org/download) installed
-7. [AWS CDK CLI](https://docs.aws.amazon.com/cdk/latest/guide/getting_started.html) installed
-8. [Docker](https://docs.docker.com/get-docker/) installed
-   - N.B. [`buildx`](https://github.com/docker/buildx) is also required. For Windows and macOS `buildx` [is included](https://github.com/docker/buildx#windows-and-macos) in [Docker Desktop](https://docs.docker.com/desktop/)
-9. [Python 3+](https://www.python.org/downloads/) installed
-
-### Deployment
-
-1. Clone the repository
-
-```bash
-git clone https://github.com/aws-samples/aws-genai-llm-chatbot
-```
-
-2. Move into the cloned repository
-
-```bash
-cd aws-genai-llm-chatbot
-```
-
-#### (Optional) Only for Cloud9
-
-If you use Cloud9, increase the instance's EBS volume to at least 100GB.
-To do this, run the following command from the Cloud9 terminal:
-
-```
-./scripts/cloud9-resize.sh
-```
-
-See the documentation for more details [on environment resize](https://docs.aws.amazon.com/cloud9/latest/user-guide/move-environment.html#move-environment-resize).
-
-<a id="deployment-dependencies-installation"></a> 3. Install the project dependencies and build the project by running this command
-
-```bash
-npm install && npm run build
-```
-
-4. Once done, run the magic-create CLI to help you set up the solution with the features you care most:
-
-```bash
-npm run create
-```
-
-You'll be prompted to configure the different aspects of the solution, such as:
-
-- The LLMs or MLMs to enable (we support all models provided by Bedrock along with SageMaker hosted Idefics, FalconLite, Mistral and more to come)
-- Setup of the RAG system: engine selection (i.e. Aurora w/ pgvector, OpenSearch, Kendra..) embeddings selection and more to come.
-
-When done, answer `Y` to create a new configuration.
-
-![sample](assets/magic-create-sample.gif "CLI sample")
-
-Your configuration is now stored under `bin/config.json`. You can re-run the magic-create command as needed to update your `config.json`
-
-5. (Optional) Bootstrap AWS CDK on the target account and region
-
-> **Note**: This is required if you have never used AWS CDK on this account and region combination. ([More information on CDK bootstrapping](https://docs.aws.amazon.com/cdk/latest/guide/cli.html#cli-bootstrap)).
-
-```bash
-npx cdk bootstrap aws://{targetAccountId}/{targetRegion}
-```
-
-You can now deploy by running:
-
-```bash
-npx cdk deploy
-```
-
-> **Note**: This step duration can vary greatly, depending on the Constructs you are deploying.
-
-You can view the progress of your CDK deployment in the [CloudFormation console](https://console.aws.amazon.com/cloudformation/home) in the selected region.
-
-6. Once deployed, take note of the `User Interface`, `User Pool` and, if you want to interact with [3P models providers](#3p-models-providers), the `Secret` that will, eventually, hold the various `API_KEYS` should you want to experiment with 3P providers.
-
-```bash
-...
-Outputs:
-GenAIChatBotStack.UserInterfaceUserInterfaceDomanNameXXXXXXXX = dxxxxxxxxxxxxx.cloudfront.net
-GenAIChatBotStack.AuthenticationUserPoolLinkXXXXX = https://xxxxx.console.aws.amazon.com/cognito/v2/idp/user-pools/xxxxx_XXXXX/users?region=xxxxx
-GenAIChatBotStack.ApiKeysSecretNameXXXX = ApiKeysSecretName-xxxxxx
-...
-```
-
-7. Open the generated **Cognito User Pool** Link from outputs above i.e. `https://xxxxx.console.aws.amazon.com/cognito/v2/idp/user-pools/xxxxx_XXXXX/users?region=xxxxx`
-
-8. Add a user that will be used to log into the web interface. 
-
-9. After the user is created, navigate to the newly created user in Cognito. Under 'User attributes' click the **Edit** button. On the 'Optional attributes' click **Add attribute**. An 'Additional attributes' dropdown will appear. For 'Attribute name' select `custom:userRole`. For the attribute value, type `admin`. This will grant your user admin permissions. Going forward, users should be created in the app by admin users in the Admin section. 
-
-9. Open the `User Interface` Url for the outputs above, i.e. `dxxxxxxxxxxxxx.cloudfront.net`
-
-10. Login with the user created in .8; you will be asked to change the password.
-
-# Run user interface locally
-
-See instructions in the README file of the [`lib/user-interface/react-app`](./lib/user-interface/react-app/README.md) folder.
-
-# Using Kendra with a non-english index
-
-If you're using Kendra with an index in a language other than English, you will need to make some code modifications.
-
-You'll need to modify the filters in the file `lib/shared/layers/python-sdk/python/genai_core/kendra/query.py`.
-
-Example for french :
-
-```python
-    if kendra_index_external or kendra_use_all_data:
-        result = kendra.retrieve(
-            IndexId=kendra_index_id,
-            QueryText=query,
-            PageSize=limit,
-            PageNumber=1,
-            AttributeFilter={'AndAllFilters': [{"EqualsTo": {"Key": "_language_code","Value": {"StringValue": "fr"}}}]}
-        )
-    else:
-        result = kendra.retrieve(
-            IndexId=kendra_index_id,
-            QueryText=query,
-            PageSize=limit,
-            PageNumber=1,
-            AttributeFilter={'AndAllFilters':
-                [
-                    {"EqualsTo": {"Key": "_language_code","Value": {"StringValue": "fr"}}},
-                    {"EqualsTo": {"Key": "workspace_id","Value": {"StringValue": workspace_id}}}
-                ]
-            }
-        )
-```
-
-Please note: If these adjustments are made post-deployment, it's essential to rebuild and redeploy. If done prior to deployment, you can proceed with the walkthrough as usual.
-
-```bash
-npm install && npm run build
-npx cdk deploy
-```
-
-# Clean up
-
-You can remove the stacks and all the associated resources created in your AWS account by running the following command:
-
-```bash
-npx cdk destroy
-```
-
-> **Note**: Depending on which resources have been deployed. Destroying the stack might take a while, up to 45m. If the deletion fails multiple times, please manually delete the remaining stack's ENIs; you can filter ENIs by VPC/Subnet/etc using the search bar [here](https://console.aws.amazon.com/ec2/home#NIC) in the AWS console) and re-attempt a stack deletion.
-
-# Architecture
-
-This repository comes with several reusable CDK constructs. Giving you the freedom to decide what to deploy and what not.
-
-Here's an overview:
-
-![sample](assets/architecture.png "Architecture Diagram")
-
-=======
->>>>>>> 4a1e4ac4
 # Authors
 
 - [Bigad Soleiman](https://www.linkedin.com/in/bigadsoleiman/)
