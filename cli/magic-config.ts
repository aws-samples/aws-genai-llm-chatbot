--- conflicted
+++ resolved
@@ -13,17 +13,11 @@
 } from "../lib/shared/types";
 import { LIB_VERSION } from "./version.js";
 import * as fs from "fs";
-<<<<<<< HEAD
-import { AWSCronValidator } from "./aws-cron-validator";
-import { tz } from "moment-timezone";
-import { getData } from "country-list";
-=======
 import { AWSCronValidator } from "./aws-cron-validator"
 import { tz } from 'moment-timezone';
 import { getData } from 'country-list';
 import { randomBytes } from 'crypto';
 import { StringUtils } from 'turbocommons-ts';
->>>>>>> 1418b5cd
 
 function getTimeZonesWithCurrentTime(): { message: string; name: string }[] {
   const timeZones = tz.names(); // Get a list of all timezones
@@ -1001,13 +995,9 @@
     answers.sagemakerCronStopSchedule = `${stopMinutes} ${stopHour} ? * ${daysToRunSchedule} *`;
     AWSCronValidator.validate(answers.sagemakerCronStopSchedule);
   }
-<<<<<<< HEAD
-
-=======
   
   const randomSuffix = randomBytes(8).toString('hex');
   
->>>>>>> 1418b5cd
   // Create the config object
   const config = {
     prefix: answers.prefix,
