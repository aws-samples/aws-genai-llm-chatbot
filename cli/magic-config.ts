--- conflicted
+++ resolved
@@ -1242,13 +1242,10 @@
         }
       : undefined,
     llms: {
-<<<<<<< HEAD
       enableSagemakerModels: answers.enableSagemakerModels,
-=======
       rateLimitPerAIP: advancedSettings?.llmRateLimitPerIP
         ? Number(advancedSettings?.llmRateLimitPerIP)
         : undefined,
->>>>>>> 77ec531e
       sagemaker: answers.sagemakerModels,
       huggingfaceApiSecretArn: answers.huggingfaceApiSecretArn,
       sagemakerSchedule: answers.enableSagemakerModelsSchedule
