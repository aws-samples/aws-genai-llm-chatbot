--- conflicted
+++ resolved
@@ -709,10 +709,6 @@
         if ((this as any).state.answers.enableRag) {
           return value ? true : "Select a default embedding model";
         }
-<<<<<<< HEAD
-=======
-
->>>>>>> ffdb9ac3
         return true;
       },
       skip() {
