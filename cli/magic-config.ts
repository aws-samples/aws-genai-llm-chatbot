--- conflicted
+++ resolved
@@ -680,13 +680,6 @@
     {
       type: "select", 
       name: "defaultEmbedding",
-<<<<<<< HEAD
-      message: "Which is the default embedding model",
-      choices: embeddingModels.map((m) => ({ name: m.name, value: m })),
-      initial: options.defaultEmbedding || undefined,
-      skip(): boolean {
-        return !answers.enableRag;
-=======
       message: "Select a default embedding model",
       choices: embeddingModels.map(m => ({name: m.name, value: m})),
       initial: options.defaultEmbedding,
@@ -694,9 +687,7 @@
         if ((this as any).state.answers.enableRag) {
           return value ? true : 'Select a default embedding model'; 
         }
-      
         return true;
->>>>>>> befef575
       },
       skip() {
         return !answers.enableRag || !(answers.ragsToEnable.includes("aurora") || answers.ragsToEnable.includes("opensearch"));
